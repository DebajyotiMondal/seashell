--- conflicted
+++ resolved
@@ -96,11 +96,7 @@
                             "0\n0\n" "0\n")])
         (with-output-to-file (check-and-build-path (build-project-path "foo") file)
           (thunk (display contents))))
-<<<<<<< HEAD
       (define-values (success hsh) (compile-and-run-project "foo" "q1/main.c" '("pass" "fail" "crash") #f))
-=======
-      (define-values (success hsh) (compile-and-run-project "foo" "main.c" '("pass" "fail" "crash")))
->>>>>>> 77147429
       (check-true success)
       (for ([pid (hash-ref hsh 'pids)]
             [exp-result '("passed")])
