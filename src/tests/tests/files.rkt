#lang racket

(require seashell/backend/project
         seashell/backend/files
         rackunit
         seashell/seashell-config
         openssl/md5
         rackunit)

(define/provide-test-suite file-suite
  (test-suite "File test suite"
    #:before (thunk (new-project "test"))
    #:after (thunk (delete-project "test"))
    (test-case "Create a file"
      (new-file "test" "good.c" #"" 'raw #f)
      (check-pred file-exists? (check-and-build-path (build-project-path "test") "good.c")))

    (test-case "Read a file"
<<<<<<< HEAD
      (define-values (data checksum) (read-file "test" "good.c"))
      (check-equal? data #"")
      (write-file "test" "good.c" #"foobar")
      (define-values (data2 checksum2) (read-file "test" "good.c"))
      (check-equal? data2 #"foobar"))
=======
      (define-values (pre-contents pre-history) (read-file "test" "good.c"))
      (check-equal? pre-contents #"")
      (write-file "test" "good.c" #"foobar" #"")
      (define-values (post-contents post-history) (read-file "test" "good.c"))
      (check-equal? post-contents #"foobar"))
>>>>>>> 239a42f5

    (test-case "Rename a file"
      (rename-file "test" "good.c" "bad.c")
      (check-pred file-exists? (check-and-build-path (build-project-path "test") "bad.c"))
      (check-false (file-exists? (check-and-build-path (build-project-path "test") "good.c"))))
    
    (test-case "List files"
      (new-file "test" "good.c" #"" 'raw #f)
      (new-file "test" ".hidden.c" #"" 'raw #f)
      (check-match (list-files "test") (list-no-order
        (list "default" #t _ #f)
        (list "default/main.c" #f _ _)
        (list "good.c" #f _ _)
        (list "bad.c" #f _ _))))
    
    (test-case "Create a file, with a data URL"
      (new-file "test" "foo1.c" #"data:,A brief note" 'url #f)
<<<<<<< HEAD
      (define-values (data checksum) (read-file "test" "foo1.c"))
      (check-equal? data #"A brief note"))

    (test-case "Create a file, with a data URL (base64)"
      (new-file "test" "foo2.c" #"data:text/html;base64,VGhpcyBpcyBhIHRlc3QK" 'url #f)
      (define-values (data checksum) (read-file "test" "foo2.c"))
      (check-equal? data #"This is a test\n"))
    
    (test-case "Create a file, with a data URL (base64) (missing MIME)"
      (new-file "test" "foo3.c" #"data:;base64,VGhpcyBpcyBhIHRlc3QK" 'url #f)
      (define-values (data checksum) (read-file "test" "foo3.c"))
      (check-equal? data #"This is a test\n"))
    
    (test-case "Create a file, with a data URL (base64) (permissive)"
      (new-file "test" "foo4.c" #"data:base64,VGhpcyBpcyBhIHRlc3QK" 'url #f)
      (define-values (data checksum) (read-file "test" "foo4.c"))
      (check-equal? data #"This is a test\n"))

    (test-case "Create a file, check MD5 tag."
      (define contents #"Hello World!")
      (define tag (call-with-input-bytes contents md5)) 
      (check-equal? tag (new-file "test" "foo4.5.c" contents 'raw #f)))

    (test-case "Write to file, check MD5 tag."
      (define contents #"Hello World!")
      (define tag (call-with-input-bytes contents md5)) 
      (new-file "test" "foo5.c" contents 'raw #f)
      (write-file "test" "foo5.c" #"Hello World 2.0!" tag))

    (test-case "Delete file, check MD5 tag."
      (define contents #"Hello World!")
      (define tag (call-with-input-bytes contents md5))
      (new-file "test" "foo17.c" contents 'raw #f)
      (remove-file "test" "foo17.c" tag))
  (test-case "Delete file, check MD5 tag. (failure)"
      (define contents #"Hello World!")
      (define tag "not a md5 tag.")
      (new-file "test" "foo18.c" contents 'raw #f)
      (check-exn exn:fail? (lambda () (remove-file "test" "foo18.c" tag))))

    (test-case "Write to file, check MD5 tag. (failure)"
      (define contents #"Hello World!")
      (define tag "not a md5 tag.")
      (new-file "test" "foo6.c" contents 'raw #f)
      (check-exn exn:fail? (lambda () (write-file "test" "foo6.c" #"Hello World 2.0!" tag))))

    (test-case "Read file, check MD5 tag."
      (define contents #"Hello World!")
      (define tag (call-with-input-bytes contents md5)) 
      (new-file "test" "foo7.c" contents 'raw #f)
      (define-values (data checksum) (read-file "test" "foo7.c"))
      (check-equal? checksum tag))

    (test-case "Write file, check MD5 tag."
      (define contents #"Hello World!")
      (define tag (call-with-input-bytes contents md5)) 
      (new-file "test" "foo8.c" #"" 'raw #f)
      (define checksum (write-file "test" "foo8.c" contents #f))
      (check-equal? checksum tag))

    ;; Normalizing newlines will ensure newline before EOF
    (test-case "Create a file, with a data URL and normalized newlines"
      (new-file "test" "foo9.c" #"data:,apple juice" 'url #t)
      (define-values (data _) (read-file "test" "foo9.c"))
      (check-equal? data #"apple juice\n"))

    (test-case "Create a file, with a data URL and already-normalized newlines"
      (new-file "test" "foo10.c" #"data:,apple juice\n\n" 'url #t)
      (define-values (data _) (read-file "test" "foo10.c"))
      (check-equal? data #"apple juice\n\n"))

    (test-case "Create a file, with a data URL and windows newlines"
      (new-file "test" "foo11.c" #"data:,apple juice\r\n" 'url #t)
      (define-values (data _) (read-file "test" "foo11.c"))
      (check-equal? data #"apple juice\n"))
=======
      (define-values (contents history) (read-file "test" "foo1.c"))
      (check-equal? contents #"A brief note"))

    (test-case "Create a file, with a data URL (base64)"
      (new-file "test" "foo2.c" #"data:text/html;base64,VGhpcyBpcyBhIHRlc3QK" 'url #f)
      (define-values (contents history) (read-file "test" "foo2.c"))
      (check-equal? contents #"This is a test\n"))
    
    (test-case "Create a file, with a data URL (base64) (missing MIME)"
      (new-file "test" "foo3.c" #"data:;base64,VGhpcyBpcyBhIHRlc3QK" 'url #f)
      (define-values (contents history) (read-file "test" "foo3.c"))
      (check-equal? contents #"This is a test\n"))
    
    (test-case "Create a file, with a data URL (base64) (permissive)"
      (new-file "test" "foo4.c" #"data:base64,VGhpcyBpcyBhIHRlc3QK" 'url #f)
      (define-values (contents history) (read-file "test" "foo4.c"))
      (check-equal? contents #"This is a test\n"))

    ;; Normalizing newlines will ensure newline before EOF
    (test-case "Create a file, with a data URL and normalized newlines"
      (new-file "test" "foo5.c" #"data:,apple juice" 'url #t)
      (define-values (contents history) (read-file "test" "foo5.c"))
      (check-equal? contents #"apple juice\n"))

    (test-case "Create a file, with a data URL and already-normalized newlines"
      (new-file "test" "foo6.c" #"data:,apple juice\n\n" 'url #t)
      (define-values (contents history) (read-file "test" "foo6.c"))
      (check-equal? contents #"apple juice\n\n"))
    
    (test-case "Create a file, with a data URL and windows newlines"
      (new-file "test" "foo7.c" #"data:,apple juice\r\n" 'url #t)
      (define-values (contents history) (read-file "test" "foo7.c"))
      (check-equal? contents #"apple juice\n"))

    (test-case "Create and save a file, ensuring that the history exists"
      (new-file "test" "foo8.c" #"" 'raw #f)
      (write-file "test" "foo8.c" #"" #"sample history\n")
      (check-pred file-exists? (check-and-build-path (build-project-path "test") ".foo8.c.history"))
      (define-values (contents history) (read-file "test" "foo8.c"))
      (check-equal? history #"sample history\n"))
>>>>>>> 239a42f5

    (test-case "Delete a file"
      (remove-file "test" "bad.c")
      (check-false (or (file-exists? (check-and-build-path (build-project-path "test") "bad.c"))
                       (file-exists? (check-and-build-path (build-project-path "test") ".bad.c.history")))))

    (test-case "Create a directory"
      (new-directory "test" "boost")
      (check-true (directory-exists? (check-and-build-path (build-project-path "test") "boost"))))

    (test-case "Delete a directory"
      (remove-directory "test" "boost")
      (check-false (directory-exists? (check-and-build-path (build-project-path "test") "boost"))))

    (test-case "Revert file"
      (new-project-from "test-revert" (format "file://~a/src/tests/template.zip" SEASHELL_SOURCE_PATH))
      (check-true (file-exists? (build-path (build-project-path "test-revert") "default/main.c")))
      (remove-file "test-revert" "default/main.c")
      (check-false (file-exists? (build-path (build-project-path "test-revert") "default/main.c")))
      (check-equal? (restore-file-from-template "test-revert" "default/main.c" (format "file://~a/src/tests/template.zip" SEASHELL_SOURCE_PATH))
                    "262b1c12d6e84a11da92b605e16ecfd4")
      (remove-file "test-revert" "default/main.c")
      (new-file "test-revert" "default/main.c" #"foo" 'raw #f)
      (check-equal? (restore-file-from-template "test-revert" "default/main.c" (format "file://~a/src/tests/template.zip" SEASHELL_SOURCE_PATH))
                    "262b1c12d6e84a11da92b605e16ecfd4")
      (check-equal? (call-with-input-file (build-path (build-project-path "test-revert") "default/main.c") md5)
                    "262b1c12d6e84a11da92b605e16ecfd4"))
    ))<|MERGE_RESOLUTION|>--- conflicted
+++ resolved
@@ -16,25 +16,17 @@
       (check-pred file-exists? (check-and-build-path (build-project-path "test") "good.c")))
 
     (test-case "Read a file"
-<<<<<<< HEAD
-      (define-values (data checksum) (read-file "test" "good.c"))
+      (define-values (data checksum _1) (read-file "test" "good.c"))
       (check-equal? data #"")
       (write-file "test" "good.c" #"foobar")
-      (define-values (data2 checksum2) (read-file "test" "good.c"))
+      (define-values (data2 checksum2 _2) (read-file "test" "good.c"))
       (check-equal? data2 #"foobar"))
-=======
-      (define-values (pre-contents pre-history) (read-file "test" "good.c"))
-      (check-equal? pre-contents #"")
-      (write-file "test" "good.c" #"foobar" #"")
-      (define-values (post-contents post-history) (read-file "test" "good.c"))
-      (check-equal? post-contents #"foobar"))
->>>>>>> 239a42f5
 
     (test-case "Rename a file"
       (rename-file "test" "good.c" "bad.c")
       (check-pred file-exists? (check-and-build-path (build-project-path "test") "bad.c"))
       (check-false (file-exists? (check-and-build-path (build-project-path "test") "good.c"))))
-    
+
     (test-case "List files"
       (new-file "test" "good.c" #"" 'raw #f)
       (new-file "test" ".hidden.c" #"" 'raw #f)
@@ -43,38 +35,37 @@
         (list "default/main.c" #f _ _)
         (list "good.c" #f _ _)
         (list "bad.c" #f _ _))))
-    
+
     (test-case "Create a file, with a data URL"
       (new-file "test" "foo1.c" #"data:,A brief note" 'url #f)
-<<<<<<< HEAD
-      (define-values (data checksum) (read-file "test" "foo1.c"))
+      (define-values (data checksum _1) (read-file "test" "foo1.c"))
       (check-equal? data #"A brief note"))
 
     (test-case "Create a file, with a data URL (base64)"
       (new-file "test" "foo2.c" #"data:text/html;base64,VGhpcyBpcyBhIHRlc3QK" 'url #f)
-      (define-values (data checksum) (read-file "test" "foo2.c"))
+      (define-values (data checksum _1) (read-file "test" "foo2.c"))
       (check-equal? data #"This is a test\n"))
-    
+
     (test-case "Create a file, with a data URL (base64) (missing MIME)"
       (new-file "test" "foo3.c" #"data:;base64,VGhpcyBpcyBhIHRlc3QK" 'url #f)
-      (define-values (data checksum) (read-file "test" "foo3.c"))
+      (define-values (data checksum _1) (read-file "test" "foo3.c"))
       (check-equal? data #"This is a test\n"))
-    
+
     (test-case "Create a file, with a data URL (base64) (permissive)"
       (new-file "test" "foo4.c" #"data:base64,VGhpcyBpcyBhIHRlc3QK" 'url #f)
-      (define-values (data checksum) (read-file "test" "foo4.c"))
+      (define-values (data checksum _1) (read-file "test" "foo4.c"))
       (check-equal? data #"This is a test\n"))
 
     (test-case "Create a file, check MD5 tag."
       (define contents #"Hello World!")
-      (define tag (call-with-input-bytes contents md5)) 
+      (define tag (call-with-input-bytes contents md5))
       (check-equal? tag (new-file "test" "foo4.5.c" contents 'raw #f)))
 
     (test-case "Write to file, check MD5 tag."
       (define contents #"Hello World!")
-      (define tag (call-with-input-bytes contents md5)) 
+      (define tag (call-with-input-bytes contents md5))
       (new-file "test" "foo5.c" contents 'raw #f)
-      (write-file "test" "foo5.c" #"Hello World 2.0!" tag))
+      (write-file "test" "foo5.c" #"Hello World 2.0!" #f tag))
 
     (test-case "Delete file, check MD5 tag."
       (define contents #"Hello World!")
@@ -91,18 +82,18 @@
       (define contents #"Hello World!")
       (define tag "not a md5 tag.")
       (new-file "test" "foo6.c" contents 'raw #f)
-      (check-exn exn:fail? (lambda () (write-file "test" "foo6.c" #"Hello World 2.0!" tag))))
+      (check-exn exn:fail? (lambda () (write-file "test" "foo6.c" #"Hello World 2.0!" #f tag))))
 
     (test-case "Read file, check MD5 tag."
       (define contents #"Hello World!")
-      (define tag (call-with-input-bytes contents md5)) 
+      (define tag (call-with-input-bytes contents md5))
       (new-file "test" "foo7.c" contents 'raw #f)
-      (define-values (data checksum) (read-file "test" "foo7.c"))
+      (define-values (data checksum _) (read-file "test" "foo7.c"))
       (check-equal? checksum tag))
 
     (test-case "Write file, check MD5 tag."
       (define contents #"Hello World!")
-      (define tag (call-with-input-bytes contents md5)) 
+      (define tag (call-with-input-bytes contents md5))
       (new-file "test" "foo8.c" #"" 'raw #f)
       (define checksum (write-file "test" "foo8.c" contents #f))
       (check-equal? checksum tag))
@@ -110,60 +101,25 @@
     ;; Normalizing newlines will ensure newline before EOF
     (test-case "Create a file, with a data URL and normalized newlines"
       (new-file "test" "foo9.c" #"data:,apple juice" 'url #t)
-      (define-values (data _) (read-file "test" "foo9.c"))
+      (define-values (data _1 _2) (read-file "test" "foo9.c"))
       (check-equal? data #"apple juice\n"))
 
     (test-case "Create a file, with a data URL and already-normalized newlines"
       (new-file "test" "foo10.c" #"data:,apple juice\n\n" 'url #t)
-      (define-values (data _) (read-file "test" "foo10.c"))
+      (define-values (data _1 _2) (read-file "test" "foo10.c"))
       (check-equal? data #"apple juice\n\n"))
 
     (test-case "Create a file, with a data URL and windows newlines"
       (new-file "test" "foo11.c" #"data:,apple juice\r\n" 'url #t)
-      (define-values (data _) (read-file "test" "foo11.c"))
+      (define-values (data _1 _2) (read-file "test" "foo11.c"))
       (check-equal? data #"apple juice\n"))
-=======
-      (define-values (contents history) (read-file "test" "foo1.c"))
-      (check-equal? contents #"A brief note"))
-
-    (test-case "Create a file, with a data URL (base64)"
-      (new-file "test" "foo2.c" #"data:text/html;base64,VGhpcyBpcyBhIHRlc3QK" 'url #f)
-      (define-values (contents history) (read-file "test" "foo2.c"))
-      (check-equal? contents #"This is a test\n"))
-    
-    (test-case "Create a file, with a data URL (base64) (missing MIME)"
-      (new-file "test" "foo3.c" #"data:;base64,VGhpcyBpcyBhIHRlc3QK" 'url #f)
-      (define-values (contents history) (read-file "test" "foo3.c"))
-      (check-equal? contents #"This is a test\n"))
-    
-    (test-case "Create a file, with a data URL (base64) (permissive)"
-      (new-file "test" "foo4.c" #"data:base64,VGhpcyBpcyBhIHRlc3QK" 'url #f)
-      (define-values (contents history) (read-file "test" "foo4.c"))
-      (check-equal? contents #"This is a test\n"))
-
-    ;; Normalizing newlines will ensure newline before EOF
-    (test-case "Create a file, with a data URL and normalized newlines"
-      (new-file "test" "foo5.c" #"data:,apple juice" 'url #t)
-      (define-values (contents history) (read-file "test" "foo5.c"))
-      (check-equal? contents #"apple juice\n"))
-
-    (test-case "Create a file, with a data URL and already-normalized newlines"
-      (new-file "test" "foo6.c" #"data:,apple juice\n\n" 'url #t)
-      (define-values (contents history) (read-file "test" "foo6.c"))
-      (check-equal? contents #"apple juice\n\n"))
-    
-    (test-case "Create a file, with a data URL and windows newlines"
-      (new-file "test" "foo7.c" #"data:,apple juice\r\n" 'url #t)
-      (define-values (contents history) (read-file "test" "foo7.c"))
-      (check-equal? contents #"apple juice\n"))
 
     (test-case "Create and save a file, ensuring that the history exists"
-      (new-file "test" "foo8.c" #"" 'raw #f)
-      (write-file "test" "foo8.c" #"" #"sample history\n")
-      (check-pred file-exists? (check-and-build-path (build-project-path "test") ".foo8.c.history"))
-      (define-values (contents history) (read-file "test" "foo8.c"))
+      (new-file "test" "foo12.c" #"" 'raw #f)
+      (write-file "test" "foo12.c" #"" #"sample history\n")
+      (check-pred file-exists? (check-and-build-path (build-project-path "test") ".foo12.c.history"))
+      (define-values (contents _ history) (read-file "test" "foo12.c"))
       (check-equal? history #"sample history\n"))
->>>>>>> 239a42f5
 
     (test-case "Delete a file"
       (remove-file "test" "bad.c")
