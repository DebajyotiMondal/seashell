#lang racket

(require seashell/backend/project
         seashell/backend/files
<<<<<<< HEAD
         rackunit
         openssl/md5)
=======
         seashell/seashell-config
         openssl/md5
         rackunit)
>>>>>>> c1cb4d98

(define/provide-test-suite file-suite
  (test-suite "File test suite"
    #:before (thunk (new-project "test"))
    #:after (thunk (delete-project "test"))
    (test-case "Create a file"
      (new-file "test" "good.c" #"" 'raw #f)
      (check-pred file-exists? (check-and-build-path (build-project-path "test") "good.c")))

    (test-case "Read a file"
      (define-values (data checksum) (read-file "test" "good.c"))
      (check-equal? data #"")
      (write-file "test" "good.c" #"foobar")
      (define-values (data2 checksum2) (read-file "test" "good.c"))
      (check-equal? data2 #"foobar"))

    (test-case "Rename a file"
      (rename-file "test" "good.c" "bad.c")
      (check-pred file-exists? (check-and-build-path (build-project-path "test") "bad.c"))
      (check-false (file-exists? (check-and-build-path (build-project-path "test") "good.c"))))
    
    (test-case "List files"
      (new-file "test" "good.c" #"" 'raw #f)
      (check-match (list-files "test") (list-no-order
        (list "default" #t _ #f)
        (list "default/main.c" #f _ _)
        (list "good.c" #f _ _)
        (list "bad.c" #f _ _))))
    
    (test-case "Create a file, with a data URL"
      (new-file "test" "foo1.c" #"data:,A brief note" 'url #f)
      (define-values (data checksum) (read-file "test" "foo1.c"))
      (check-equal? data #"A brief note"))

    (test-case "Create a file, with a data URL (base64)"
      (new-file "test" "foo2.c" #"data:text/html;base64,VGhpcyBpcyBhIHRlc3QK" 'url #f)
      (define-values (data checksum) (read-file "test" "foo2.c"))
      (check-equal? data #"This is a test\n"))
    
    (test-case "Create a file, with a data URL (base64) (missing MIME)"
      (new-file "test" "foo3.c" #"data:;base64,VGhpcyBpcyBhIHRlc3QK" 'url #f)
      (define-values (data checksum) (read-file "test" "foo3.c"))
      (check-equal? data #"This is a test\n"))
    
    (test-case "Create a file, with a data URL (base64) (permissive)"
      (new-file "test" "foo4.c" #"data:base64,VGhpcyBpcyBhIHRlc3QK" 'url #f)
      (define-values (data checksum) (read-file "test" "foo4.c"))
      (check-equal? data #"This is a test\n"))

    (test-case "Create a file, check MD5 tag."
      (define contents #"Hello World!")
      (define tag (call-with-input-bytes contents md5)) 
      (check-equal? tag (new-file "test" "foo4.5.c" contents 'raw #f)))

    (test-case "Write to file, check MD5 tag."
      (define contents #"Hello World!")
      (define tag (call-with-input-bytes contents md5)) 
      (new-file "test" "foo5.c" contents 'raw #f)
      (write-file "test" "foo5.c" #"Hello World 2.0!" tag))
    
    (test-case "Write to file, check MD5 tag. (failure)"
      (define contents #"Hello World!")
      (define tag "not a md5 tag.") 
      (new-file "test" "foo6.c" contents 'raw #f)
      (check-exn exn:fail? (lambda () (write-file "test" "foo6.c" #"Hello World 2.0!" tag))))

    (test-case "Read file, check MD5 tag."
      (define contents #"Hello World!")
      (define tag (call-with-input-bytes contents md5)) 
      (new-file "test" "foo7.c" contents 'raw #f)
      (define-values (data checksum) (read-file "test" "foo7.c"))
      (check-equal? checksum tag))
    
    (test-case "Write file, check MD5 tag."
      (define contents #"Hello World!")
      (define tag (call-with-input-bytes contents md5)) 
      (new-file "test" "foo8.c" #"" 'raw #f)
      (define checksum (write-file "test" "foo8.c" contents #f))
      (check-equal? checksum tag))

    ;; Normalizing newlines will ensure newline before EOF
    (test-case "Create a file, with a data URL and normalized newlines"
      (new-file "test" "foo9.c" #"data:,apple juice" 'url #t)
      (define-values (data _) (read-file "test" "foo9.c"))
      (check-equal? data #"apple juice\n"))

    (test-case "Create a file, with a data URL and already-normalized newlines"
      (new-file "test" "foo10.c" #"data:,apple juice\n\n" 'url #t)
      (define-values (data _) (read-file "test" "foo10.c"))
      (check-equal? data #"apple juice\n\n"))
    
    (test-case "Create a file, with a data URL and windows newlines"
<<<<<<< HEAD
      (new-file "test" "foo11.c" #"data:,apple juice\r\n" 'url #t)
      (define-values (data _) (read-file "test" "foo11.c"))
      (check-equal? data #"apple juice\n"))
=======
      (new-file "test" "foo7.c" #"data:,apple juice\r\n" 'url #t)
      (check-equal? (read-file "test" "foo7.c") #"apple juice\n"))
>>>>>>> c1cb4d98

    (test-case "Delete a file"
      (remove-file "test" "bad.c")
      (check-false (file-exists? (check-and-build-path (build-project-path "test") "bad.c"))))

    (test-case "Create a directory"
      (new-directory "test" "boost")
      (check-true (directory-exists? (check-and-build-path (build-project-path "test") "boost"))))

    (test-case "Delete a directory"
      (remove-directory "test" "boost")
      (check-false (directory-exists? (check-and-build-path (build-project-path "test") "boost"))))

    (test-case "Revert file"
      (new-project-from "test-revert" (format "file://~a/src/tests/template.zip" SEASHELL_SOURCE_PATH))
      (check-true (file-exists? (build-path (build-project-path "test-revert") "default/main.c")))
      (remove-file "test-revert" "default/main.c")
      (check-false (file-exists? (build-path (build-project-path "test-revert") "default/main.c")))
      (check-equal? (restore-file-from-template "test-revert" "default/main.c" (format "file://~a/src/tests/template.zip" SEASHELL_SOURCE_PATH))
                    "262b1c12d6e84a11da92b605e16ecfd4")
      (remove-file "test-revert" "default/main.c")
      (new-file "test-revert" "default/main.c" #"foo" 'raw #f)
      (check-equal? (restore-file-from-template "test-revert" "default/main.c" (format "file://~a/src/tests/template.zip" SEASHELL_SOURCE_PATH))
                    "262b1c12d6e84a11da92b605e16ecfd4")
      (check-equal? (call-with-input-file (build-path (build-project-path "test-revert") "default/main.c") md5)
                    "262b1c12d6e84a11da92b605e16ecfd4"))
    ))<|MERGE_RESOLUTION|>--- conflicted
+++ resolved
@@ -2,14 +2,9 @@
 
 (require seashell/backend/project
          seashell/backend/files
-<<<<<<< HEAD
-         rackunit
-         openssl/md5)
-=======
          seashell/seashell-config
          openssl/md5
          rackunit)
->>>>>>> c1cb4d98
 
 (define/provide-test-suite file-suite
   (test-suite "File test suite"
@@ -102,14 +97,9 @@
       (check-equal? data #"apple juice\n\n"))
     
     (test-case "Create a file, with a data URL and windows newlines"
-<<<<<<< HEAD
       (new-file "test" "foo11.c" #"data:,apple juice\r\n" 'url #t)
       (define-values (data _) (read-file "test" "foo11.c"))
       (check-equal? data #"apple juice\n"))
-=======
-      (new-file "test" "foo7.c" #"data:,apple juice\r\n" 'url #t)
-      (check-equal? (read-file "test" "foo7.c") #"apple juice\n"))
->>>>>>> c1cb4d98
 
     (test-case "Delete a file"
       (remove-file "test" "bad.c")
