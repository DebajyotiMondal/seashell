#lang racket

(require rackunit
         racket/serialize
         seashell/backend/asan-error-parse
         seashell/backend/project
         seashell/backend/runner
         seashell/seashell-config
         json)

;; Convenience function for creating a project, compiling,
;; running, and waiting for it to finish. Returns the ASAN
;; output as a JSON.
(define (compile-run-wait code [project-name (symbol->string (gensym 'project))])
  (new-project-from project-name (format "file://~a/src/tests/template.zip" SEASHELL_SOURCE_PATH))
  (with-output-to-file (check-and-build-path (build-project-path project-name) "default" "main.c")
    (thunk (display code)) #:exists 'replace)
  (define-values (success hsh) (compile-and-run-project project-name "default/main.c" "default" '()))
  (sync (program-wait-evt (hash-ref hsh 'pid)))
  (string->jsexpr (bytes->string/utf-8 (program-asan-message (hash-ref hsh 'pid)))))

;; Checks the ASAN JSON result has the specified type
;; and the specified number of "stacks". If a number
;; of stacks is not specified, checks that there is at
;; least one.
(define (has-type-and-stack? result type [stacks #f])
  (and (string=? (hash-ref result 'error_type) type)
       (if stacks
           (= stacks (length (hash-ref result 'call_stacks)))
           (not (empty? (hash-ref result 'call_stacks))))))

(define/provide-test-suite asan-parser-suite
  (test-suite "ASAN Parser Tests"

;; ---- MEMORY LEAK TESTS ---------------------------
    (test-case "Memory Leak Test 1"
      (define json-answer (compile-run-wait "#include <stdlib.h>\n\nint main() {\nmalloc(100);\nreturn 0; }"))
      (check-equal? (hash-ref json-answer 'error_type) "memory-leak")
      (check-equal? (length (hash-ref json-answer 'call_stacks)) 1))

    (test-case "Memory Leak Test 2"
      (define student-code #<<HERE
#include <stdlib.h>
int *f(int x) { return malloc(x); }
int main() {
    f(123);
    int *p = f(456);
    f(789);
    return p[3];
}
HERE
)
      (define json-answer (compile-run-wait student-code))
      (check-true (has-type-and-stack? json-answer "memory-leak" 3)))

;; ---- STACK OVERFLOW TESTS ---------------------------
    (test-case "Stack Overflow Test 1"
      (define student-code #<<HERE
int main() {
    int my_var[20];
    return my_var[20];
}
HERE
)
      (define json-answer (compile-run-wait student-code))
      (check-true (has-type-and-stack? json-answer "stack-buffer-overflow"))
      (check-equal? (hash-ref (hash-ref json-answer 'misc) 'array_variable_name) "my_var")
      (check-equal? (hash-ref (hash-ref json-answer 'misc) 'array_size_in_bytes) "80"))

    (test-case "Stack Overflow Test 2"
      (define student-code #<<HERE
void g(int x) { char carr[30]; carr[x] = 111; }
int main() {
    g(40);
    return 0;
}
HERE
)
      (define json-answer (compile-run-wait student-code))
      (check-true (has-type-and-stack? json-answer "stack-buffer-overflow"))
      (check-equal? (hash-ref (hash-ref json-answer 'misc) 'array_variable_name) "carr")
      (check-equal? (hash-ref (hash-ref json-answer 'misc) 'array_size_in_bytes) "30"))

    ;; This next test really should be an underflow, but ASAN for some reason thinks that
    ;; we're overflowing the parameter x (and it doesn't report the variable name).
    ;; Fixed in Clang 3.9
    (test-case "Stack Underflow Test 3"
      (define student-code #<<HERE
void g(int x) { char carr[30]; carr[x] = 111; }
int main() {
    g(-10);
    return 0;
}
HERE
)
      (define json-answer (compile-run-wait student-code))
<<<<<<< HEAD
      (check-equal? (hash-ref json-answer 'error_type) "stack-buffer-underflow"))
=======
      (check-true (has-type-and-stack? json-answer "stack-buffer-overflow")))
>>>>>>> bb14feda

;; ---- STACK UNDERFLOW TESTS ---------------------------
    (test-case "Stack Underflow Test 1"
      (define student-code #<<HERE
int main() {
    int x[20];
    return x[-1];
}
HERE
)
      (define json-answer (compile-run-wait student-code))
      (check-true (has-type-and-stack? json-answer "stack-buffer-underflow"))
      (check-equal? (hash-ref (hash-ref json-answer 'misc) 'array_variable_name) "x")
      (check-equal? (hash-ref (hash-ref json-answer 'misc) 'array_size_in_bytes) "80"))

;; ---- STACK USE AFTER RETURN TEST ---------------------------
    (test-case "Stack Use After Return"
      (define student-code #<<HERE
int *f() {
    int x;
    return &x;
}
int main() {
    int *p = f();
    *p = 99999;
    return 0;
}
HERE
)
      (define json-answer (compile-run-wait student-code))
      (check-true (has-type-and-stack? json-answer "stack-use-after-return")))

;; ---- HEAP OVERFLOW TESTS ---------------------------
    (test-case "Heap Overflow Test 1"
      (define student-code #<<HERE
int main() {
    int *x = malloc(10 * sizeof(*x));
    int r = x[12];
    free(x);
    return 0;
}
HERE
)
      (define json-answer (compile-run-wait student-code))
      (check-true (has-type-and-stack? json-answer "heap-buffer-overflow")))

    (test-case "Heap Overflow Test 2"
      (define student-code #<<HERE
void h(int *p) { p[150] = 99999; free(p); }
int main() {
    h(malloc(100));
    return 0;
}
HERE
)
      (define json-answer (compile-run-wait student-code))
      (check-true (has-type-and-stack? json-answer "heap-buffer-overflow")))

;; ---- DOUBLE FREE TEST ---------------------------
    (test-case "Double Free Test"
      (define student-code #<<HERE
void *get100bytes() {
    void *p = malloc(100);
    free(p);
    return p;
}
int main() {
    int *p = get100bytes();
    free(p);
    return 0;
}
HERE
)
      (define json-answer (compile-run-wait student-code))
      (check-true (has-type-and-stack? json-answer "double-free" 3)))

;; ---- HEAP USE AFTER FREE TEST ---------------------------
    (test-case "Heap Use After Free Test"
      (define student-code #<<HERE
void *get100bytes() { return malloc(100); }
int main() {
    int *p = get100bytes();
    free(p);
    p[10] = 999;
    return 0;
}
HERE
)
      (define json-answer (compile-run-wait student-code))
      (check-true (has-type-and-stack? json-answer "heap-use-after-free" 3)))


;; ---- GLOBAL MEMORY TEST ---------------------------
    (test-case "Global Memory Test"
      (define student-code #<<HERE
int my_array[100];
int main() {
    my_array[120] = 9999;
    return 0;
}
HERE
)
      (define json-answer (compile-run-wait student-code))
      (check-true (has-type-and-stack? json-answer "global-buffer-overflow")))

;; ---- SEGMENTATION FAULT TESTS ---------------------------
    (test-case "Segmentation Fault Null Test"
      (define student-code #<<HERE
void f(char *x) { *x = 'a'; }
int main() {
    f(0);
    return 0;
}
HERE
)
      (define json-answer (compile-run-wait student-code))
      (check-true (has-type-and-stack? json-answer "segmentation-fault-on-null-address")))

    (test-case "Segmentation Fault Test"
      (define student-code #<<HERE
int main() {
    int *p = (int*) main;
    while(1) { *p++ = 0xdeadbeef; }
    return 0;
}
HERE
)
      (define json-answer (compile-run-wait student-code))
      (check-true (has-type-and-stack? json-answer "segmentation-fault")))

;; ---- NO ERROR TEST ---------------------------
    (test-case "No Error Test"
      (define student-code #<<HERE
#include <stdlib.h>

int global[10];

void f(char *a, int len) {
  for(int i = 0; i < len; i++) {
    a[i] = 'x';
  }
}

int main() {
  double *p = malloc(100 * sizeof(p));
  for(int i = 0; i < 100; i++) {
    p[i] = 0.123 * i;
  }
  free(p);
  p = NULL;
  return 0;
}
HERE
)
      (define json-answer (compile-run-wait student-code))
      (check-true (has-type-and-stack? json-answer "unknown" 0))
      (check-equal? (hash-ref json-answer 'raw_message) ""))

))<|MERGE_RESOLUTION|>--- conflicted
+++ resolved
@@ -94,11 +94,7 @@
 HERE
 )
       (define json-answer (compile-run-wait student-code))
-<<<<<<< HEAD
-      (check-equal? (hash-ref json-answer 'error_type) "stack-buffer-underflow"))
-=======
-      (check-true (has-type-and-stack? json-answer "stack-buffer-overflow")))
->>>>>>> bb14feda
+      (check-true (has-type-and-stack? json-answer "stack-buffer-underflow")))
 
 ;; ---- STACK UNDERFLOW TESTS ---------------------------
     (test-case "Stack Underflow Test 1"
