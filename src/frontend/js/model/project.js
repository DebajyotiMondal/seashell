--- conflicted
+++ resolved
@@ -21,42 +21,6 @@
 var saveTimeout = null;
 var settings = null;
 
-<<<<<<< HEAD
-/*
- * Constructor for SeashellProject
- * Parameters:
- * name - full file path & name, eg. tests/small.in
- * callback - function to be called after project is created. Will be passed the
- *    the new SeashellProject as a parameter.
-*/
-function SeashellProject(name, callback) {
-  this.name = name;
-  this.files = null;
-  this.currentFile = null;
-  this.currentErrors = null;
-  this.currentPID = null;
-  this.saveTimeout = null;
-=======
-/**
- * Updates the list of projects.
- */
-function updateListOfProjects() {
-  var promise = socket.getProjects();
-
-  /** Fill the selector */
-  promise.done(function(projects) {
-    var projects_tag = $("#projects_list");
-
-    projects_tag.empty();
-    for (var i = 0; i < projects.length; i++) {
-      projects_tag.append(
-        $("<option>").attr("value", projects[i]).text(projects[i]));
-    }
-  }).fail(function(){
-    displayErrorMessage("List of projects could not be updated.");
-  });
-}
-
 /**
  * Updates the list of marmoset projects in the submit dialog.
  */
@@ -76,218 +40,20 @@
             });
 }
 
-
-/**
- * Saves everything in the current project.
- * @return {Promise} JQuery promise when all files are saved.
- */
-function projectSave() {
-  var promises = [];
-  for (var file in currentFiles) {
-    if ("document" in currentFiles[file]) {
-      promises.push(saveFile(file));
-    }
-  }
-
-  return $.when.apply(null, promises)
-    .done(function () {
-      window.clearTimeout(saveTimeout);
-      saveTimeout = window.setTimeout(projectSave, 10000);
-    });
-}
-
-/**
- * Saves a file.
- * @param {String} file Name of file to save.
- * @return {Promise} promise JQuery promise when file is saved.
- */
-function saveFile(file) {
-  return socket.writeFile(currentProject, file, currentFiles[file].document.getValue()).fail(function() {
-    displayErrorMessage(file+" could not be saved.");
-  });
-}
-
-/**
- * Creates a new file.
- * @param {String} file Name of file to create.
- * @return {Promise} promise JQuery promise when file is saved.
- */
-function createFile(file) {
-  return socket.newFile(currentProject, file).fail(function() {
-    displayErrorMessage(file+" could not be created.");
-  });
-}
-
-/**
- * Closes the project.
- *
- * @param {Boolean} save Save project on close or not.
- */
-function projectClose(save) {
-  if(currentProject) socket.unlockProject(currentProject);
-  if (save)
-    projectSave();
-  window.clearTimeout(saveTimeout);
-  saveTimeout = null;
-  currentFiles = null;
-  currentProject = null;
-  currentErrors = [];
-  /** Delete the list of files. */
-  $(".file-entry").remove();
-  /** OK, hide project - hide files */
-  $(".show-on-null-project").removeClass("hide");
-  $(".hide-on-null-project").addClass("hide");
-  $(".hide-on-null-file").addClass("hide");
-  $(".show-on-null-file").removeClass("hide");
-  $("#project-menu").text("No project open");
-}
-
-/**
- * Closes the current file. 
- *
- * @param {Boolean} save Save file on close or not.
- */
-function fileClose(save) {
-  if (currentFile) {
-    if (save)
-      saveFile(currentFile);
-
-    /** Swap out the document. */
-    editor.swapDoc(new CodeMirror.Doc("", "text/x-csrc"));
-    // remove rename click event and attach file open click event
-    $(".active").children().unbind("click")
-      .click(fileNavigationClickHandler);
-    /** Remove the active class from the links. */
-    $(".file-entry").removeClass("active");
-    /** Hide the editor. */
-    $(".hide-on-null-file").addClass("hide");
-    $(".show-on-null-file").removeClass("hide");
-    /** Unset the current file. */
-    currentFile = null;
-  }
-}
-
-/**
- * Deletes a file.
- * @param {String} file Name of file.
- */
-function fileDelete(file) {
-  if (currentFile == file) {
-    fileClose(false);
-  }
-  socket.deleteFile(currentProject, file).done(function () {
-    currentFiles[file].tag.remove();
-    delete currentFiles[file];
-  }).fail(function() {
-    displayErrorMessage(file+" could not be deleted.");
-  });
-}
-
-
-/**
- * Opens a file.
- * @param {String} file Name of file.
- */
-function fileOpen(name) {
-  function rest( ) {
-    fileClose();
-    /** Show file related stuff. 
-     *  THIS must happen before documents swap as something
-     *  breaks on rendering (observed on Firefox 26).*/
-    $(".hide-on-null-file").removeClass("hide");
-    $(".show-on-null-file").addClass("hide");
-    /** OK, set file contents. */
-    editorDocument(currentFiles[name].document);
-    /** Add the active class to this link. */
-    currentFiles[name].tag.addClass("active")
-      .children().click(fileRename);
-    /** Load the file. */
-    currentFile = name;
-  }
-
-  if (! ("document" in currentFiles[name])) {
-    socket.readFile(currentProject, name).done(function (contents) {
-      // TODO: Custom file types that are not C source files.
-      // Consult lib/codemirror/mode and stuff.
-      currentFiles[name].document = new CodeMirror.Doc(contents, "text/x-csrc");
-      currentFiles[name].document.on("change",
-        function () {
-          currentErrors = currentErrors.filter(function (error) {return error[1] != name;});
-        });
-      rest();
-    }).fail(function () {
-      displayErrorMessage(name+" could not be read.");
-    }); 
-  } else {
-    rest();
-  }
-}
-
-/**
- * Creates a file.
- * @param {String} file Name of file to create.
- * @return {Promise} JQuery promise when the file is created.
- */
-function fileNew(name) {
-  /** (Lazily) create the file. */
-  if (name in currentFiles) {
-    // This should never happen,
-    // as a project should only be open in one Seashell instance
-    // at any time.  Though that still has to be handled.
-    displayErrorMessage(name+" already exists.");
-  } else {
-    // TODO: Custom file types.
-    currentFiles[name] = {"document": CodeMirror.Doc("/**\n * File: " + name + "\n * Enter a description of this file.\n*/", "text/x-csrc")};
-    currentFiles[name].document.on("change",
-        function () {
-          currentErrors = currentErrors.filter(function (error) {return error[1] != name;});
-        });
-    // TODO: Proper new file call.
-    createFile(name).done(function () {;
-      fileNavigationAddEntry(name);
-      fileOpen(name)})
-    .fail(function () {
-      // TODO: Error handling.
-    });
-  }
-}
-
-/**
- * Creates a file entry in the UI.
- * @param {String} file Name of file for which a navigation link
- * should be added.
- */
-function fileNavigationAddEntry(file) {
-  // Bind the tag.
-  var tag = $("<li>");
-  tag.addClass("file-entry")
-     .append(
-        $("<a>").text(file).append(
-          $("<span>").addClass("pull-right")
-            .addClass("glyphicon").addClass("glyphicon-trash")
-            .on("click", fileNavigationTrashHandler(file)))
-          .click(fileNavigationClickHandler));
-  // Add the tag.
-  $("#file-navigator").append(tag);
-  // Save the tag for easy access.
-  currentFiles[file].tag = tag; 
-}
-
-/* click event handler for file navigation items */
-function fileNavigationClickHandler(event) {
-  /** Only handle click events for the A tag itself, not for the span inside it. */
-  if(event.target == this)
-    fileOpen($(this).text());
-}
-
-function fileNavigationTrashHandler(file) {
-  return function(event) {
-    event.stopPropagation();
-    deleteFileDialog(file);
-  };
-}
->>>>>>> 19b3a0bf
-
+/*
+ * Constructor for SeashellProject
+ * Parameters:
+ * name - full file path & name, eg. tests/small.in
+ * callback - function to be called after project is created. Will be passed the
+ *    the new SeashellProject as a parameter.
+*/
+function SeashellProject(name, callback) {
+  this.name = name;
+  this.files = null;
+  this.currentFile = null;
+  this.currentErrors = null;
+  this.currentPID = null;
+  this.saveTimeout = null;
   var lockPromise = socket.lockProject(name);
   var openNoLock = function(){ projectOpenNoLock(name); };
   lockPromise.done(openNoLock).fail(function(res){
@@ -676,7 +442,7 @@
 
   // function which actually runs the project (without compiling)
   function run() {
-    socket.runProject(currentProject, currentFile, promise);
+    socket.runProject(this.name, this.currentFile.name.join('/'), promise);
 
     promise.done(function(pid) {
       consoleClear();
