--- conflicted
+++ resolved
@@ -19,16 +19,8 @@
  * You should have received a copy of the GNU General Public License
  * along with this program.  If not, see <http://www.gnu.org/licenses/>.
  */
-<<<<<<< HEAD
-=======
-var currentFiles = null;
-var currentFile = null;
-var currentProject = null;
-var currentErrors = [];
-var currentPID = null;
 var saveTimeout = null;
 var settings = null;
->>>>>>> 7583c07f
 
 function SeashellProject(name) {
   this.name = name;
@@ -431,7 +423,6 @@
     });
 }
 
-<<<<<<< HEAD
 SeashellProject.prototype.renameFile = function(file, name) {
   return socket.renameFile(this.name, file.fullname(), name)
     .done(function() {
@@ -441,42 +432,6 @@
     .fail(function() {
       displayErrorMessage("File could not be renamed.");
     });
-=======
-/* Handles the UI aspect of renaming files, and attaches a handler
-  to make a websocket request when user presses enter or clicks away.
-  Parameter ev is the click event that began the rename. */
-function fileRename(ev) {
-  var lnk = $(ev.target);
-  var trash = lnk.children().last();
-  lnk.unbind("click");
-  var inp = $("<input type='text' class='form-control' value='"+lnk.text()+"' />");
-  lnk.hide().parent().prepend(inp);
-  inp.focus().select();
-
-  var saveRename = function() {
-    socket.renameFile(currentProject, lnk.text(), inp.val())
-      .done(function() {
-        var newname = inp.val();
-        var oldname = lnk.text();
-        lnk.text(newname);
-        inp.remove();
-        lnk.click(fileRename)
-          .append(trash.click(fileNavigationTrashHandler(newname))).show();
-        
-        if(oldname != newname) {
-          currentFile = newname;
-          currentFiles[newname] = currentFiles[oldname];
-          delete currentFiles[oldname];
-        }
-      })
-      .fail(function() {
-        displayErrorMessage("File could not be renamed.");
-      });
-  };
-
-  inp.keydown(function(e) {
-    if(e.which==13) saveRename();
-  }).focusout(saveRename);
 }
 
 /**
@@ -546,5 +501,4 @@
     if(fail) fail();
     return;
   });
->>>>>>> 7583c07f
 }