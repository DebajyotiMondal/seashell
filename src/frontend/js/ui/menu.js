--- conflicted
+++ resolved
@@ -323,21 +323,10 @@
                function() { $('#new-folder-dialog').modal('show'); });
 
   add_divider();
-<<<<<<< HEAD
-  add_menuitem('close assignment', function() {
-    SeashellProject.currentProject.close().done(function() {
-      $(".hide-on-null-project").addClass("hide");
-      $(".show-on-null-project").removeClass("hide");
-    }).fail(function() {
-      displayErrorMessage("Could not successfully close assignment.");
-    });
-  });
-=======
   add_menuitem('close assignment', handleCloseProject);
-  
->>>>>>> 4fb4f4f8
-
   add_menuitem('delete assignment', function() {
-    displayConfirmationMessage("Delete Assignment", "Are you sure you want to delete this assignment?", handleDeleteProject);
+    displayConfirmationMessage
+    ("Delete Assignment", "Are you sure you want to delete this assignment?",
+     handleDeleteProject);
   });
 }