/*
 * Angular bindings for the Seashell WebSocket client.
 * Copyright (C) 2013-2015 The Seashell Maintainers.
 *
 * This program is free software: you can redistribute it and/or modify
 * it under the terms of the GNU General Public License as published by
 * the Free Software Foundation, either version 3 of the License, or
 * (at your option) any later version.
 *
 * See also 'ADDITIONAL TERMS' at the end of the included LICENSE file.
 *
 * This program is distributed in the hope that it will be useful,
 * but WITHOUT ANY WARRANTY; without even the implied warranty of
 * MERCHANTABILITY or FITNESS FOR A PARTICULAR PURPOSE.  See the
 * GNU General Public License for more details.
 *
 * You should have received a copy of the GNU General Public License
 * along with self program.  If not, see <http://www.gnu.org/licenses/>.
 */
angular.module('seashell-websocket', ['ngCookies', 'seashell-local-files'])
  /**
   * WebSocket service:
   *  provides:
   *    register_disconnect_callback |
   *    register_reconnect_callback  | Callbacks to be invoked on change of socket connectivity.
   *    register_fail_callback       | 
   *    register_timein/out_callback |
   *    connect                      - Connects the socket
   *    socket                       - Socket object.  Is invalid after disconnect/fail | before connect.
   */
<<<<<<< HEAD
  .service('socket', ['$q', '$interval', '$cookies', '$timeout', 'localfiles', 
    function($q, $interval, $cookies, $timeout, localfiles) {
=======
  .service('socket', ['$rootScope', '$q', '$interval', '$cookies', '$timeout',
    function($scope, $q, $interval, $cookies, $timeout) {
>>>>>>> 955fa8b3
      "use strict";
      var self = this;

       
      self._socket = null;
      Object.defineProperty(self, 'socket', {
        get: function () {
          throw new ReferenceError("You forgot to replace something.");
        }
      });

      self.connected = false;
      self.failed = false;
<<<<<<< HEAD
      self.forceOffline = false;
=======
>>>>>>> 955fa8b3

      var timeout_count = 0;
      var timeout_interval = null;
      var key = 0;
      var callbacks = {};

      /** Registers callbacks to run when the socket has not seen activity
       *  in some while, and when messages are received after a timeout has passed.
       */
      self.register_callback = function(type, cb, now) {
        callbacks[key] = {
          type: type,
          cb: cb,
          now: now
        };

        if (type === 'disconnected' && !self.connected && now) {
          $timeout(cb, 0);
        } else if (type === 'connected' && self.connected && now) {
          $timeout(cb, 0);
        } else if (type === 'failed' && self.failed && now) {
          $timeout(cb, 0);
        }
        return key++;
      };
<<<<<<< HEAD
      self.unregister_callback = function(key) {
        delete callbacks[key];
      };
=======

      self.unregister_callback = function(key) {
        delete callbacks[key];
      };

      self.unregister_callbacks = function(type) {
        callbacks = _.filter(callbacks, function(item) { return item && item.type == type; });
        key = callbacks.length;
      }
>>>>>>> 955fa8b3

      /** Helper function to invoke the I/O callback. */
      function io_cb(ignored, message) {
        _.each(_.map(_.filter(callbacks, function(x) {
<<<<<<< HEAD
              return x.type === 'io';
=======
              return x && x.type === 'io';
>>>>>>> 955fa8b3
            }),
            function(x) {
              return x.cb;
            }),
          function(x) {
            x(message);
          });
      }

      function test_cb(ignored, result) {
        _.each(_.map(_.filter(callbacks, function(x) {
              return x.type === 'test';
            }),
            function(x) {
              return x.cb;
            }),
          function(x) {
            x(result);
          });
      }

      /** Connects the socket, sets up the disconnection monitor. */
      self.connect = function() {
        if (!$cookies.get(SEASHELL_CREDS_COOKIE)) {
          self.failed = true;
          $timeout(function() {
            _.each(_.map(_.filter(callbacks, function(x) {
                  return x.type === 'failed';
                }),
                function(x) {
                  return x.cb;
                }),
              function(x) {
                x();
<<<<<<< HEAD
              });
          }, 0);
          return $q.reject("No credentials found!");
        }

        try {
          self._socket = new SeashellWebsocket(sprintf("wss://%s:%d", $cookies.getObject(SEASHELL_CREDS_COOKIE).host, $cookies.getObject(SEASHELL_CREDS_COOKIE).port),
            $cookies.getObject(SEASHELL_CREDS_COOKIE).key,
            /** Failure - probably want to prompt the user to attempt to reconnect/
             *  log in again.
             */
            function() {
              self.failed = true;
              $timeout(function() {
                $interval.cancel(timeout_interval);
                _.each(_.map(_.filter(callbacks, function(x) {
                      return x.type === 'failed';
                    }),
                    function(x) {
                      return x.cb;
                    }),
                  function(x) {
                    x();
                  });
              }, 0);
            },
            /** Socket closed - probably want to prompt the user to reconnect? */
            function() {
              self.connected = false;
              $timeout(function() {
                $interval.cancel(timeout_interval);
                _.each(_.map(_.filter(callbacks, function(x) {
                      return x.type === 'disconnected';
                    }),
                    function(x) {
                      return x.cb;
                    }),
                  function(x) {
                    x();
                  });
              }, 0);
            });
        } catch (e) {
          self.failed = true;
          $timeout(function() {
            _.each(_.map(_.filter(callbacks, function(x) {
                  return x.type === 'failed';
                }),
                function(x) {
                  return x.cb;
                }),
              function(x) {
                x();
              });
          }, 0);
          return $q.reject(e);
        }

        return $q.when(self._socket.ready)
          .then(function() {
            console.log("Seashell socket set up properly.");
            timeout_interval = $interval(function() {
              if (timeout_count++ === 3) {
                _.each(_.map(_.filter(callbacks, function(x) {
                      return x.type === 'timeout';
                    }),
                    function(x) {
                      return x.cb;
                    }),
                  function(x) {
                    x();
                  });
              }
              $q.when(self._socket.ping())
                .then(function() {
                  if (timeout_count >= 3) {
                    _.each(_.map(_.filter(callbacks, function(x) {
                          return x.type === 'timein';
                        }),
                        function(x) {
                          return x.cb;
                        }),
                      function(x) {
                        x();
                      });
                  }
                  timeout_count = 0;
                });
            }, 4000);
            self.connected = true;
            self.failed = false;
            self._socket.requests[-3].callback = io_cb;
            self._socket.requests[-4].callback = test_cb;
            console.log("Websocket disconnection monitor set up properly.");
            /** Run the callbacks. */
            _.each(_.map(_.filter(callbacks, function(x) {
                  return x.type === 'connected';
                }),
                function(x) {
                  return x.cb;
                }),
              function(x) {
                x();
              });
          });
      };

      self.isConnected = function() {
        return self.connected;
      };


      // Functions that are prefixed with offline or online
      //   have that functionality only. Functions with no
      //   prefix have offline and online functionality.
      //   That way, functions that have need special cases for 
      //   online/offline be called separately, whereas the trivial
      //   cases can be handled in here.
     
      self.ping = function(deferred) {
        // TODO: is this even used?
=======
              });
          }, 0);
          return $q.reject("No credentials found!");
        }

        try {
          self._socket = new SeashellWebsocket(sprintf("wss://%s:%d", $cookies.getObject(SEASHELL_CREDS_COOKIE).host, $cookies.getObject(SEASHELL_CREDS_COOKIE).port),
            $cookies.getObject(SEASHELL_CREDS_COOKIE).key,
            /** Failure - probably want to prompt the user to attempt to reconnect/
             *  log in again.
             */
            function() {
              self.failed = true;
              $timeout(function() {
                $interval.cancel(timeout_interval);
                _.each(_.map(_.filter(callbacks, function(x) {
                      return x.type === 'failed';
                    }),
                    function(x) {
                      return x.cb;
                    }),
                  function(x) {
                    x();
                  });
              }, 0);
            },
            /** Socket closed - probably want to prompt the user to reconnect? */
            function() {
              self.connected = false;
              $timeout(function() {
                $interval.cancel(timeout_interval);
                _.each(_.map(_.filter(callbacks, function(x) {
                      return x.type === 'disconnected';
                    }),
                    function(x) {
                      return x.cb;
                    }),
                  function(x) {
                    x();
                  });
              }, 0);
            });
        } catch (e) {
          self.failed = true;
          $timeout(function() {
            _.each(_.map(_.filter(callbacks, function(x) {
                  return x.type === 'failed';
                }),
                function(x) {
                  return x.cb;
                }),
              function(x) {
                x();
              });
          }, 0);
          return $q.reject(e);
        }

        return $q.when(self._socket.ready)
          .then(function() {
            console.log("Seashell socket set up properly.");
            timeout_interval = $interval(function() {
              if (timeout_count++ === 3) {
                _.each(_.map(_.filter(callbacks, function(x) {
                      return x.type === 'timeout';
                    }),
                    function(x) {
                      return x.cb;
                    }),
                  function(x) {
                    x();
                  });
              }
              $q.when(self._socket.ping())
                .then(function() {
                  if (timeout_count >= 3) {
                    _.each(_.map(_.filter(callbacks, function(x) {
                          return x.type === 'timein';
                        }),
                        function(x) {
                          return x.cb;
                        }),
                      function(x) {
                        x();
                      });
                  }
                  timeout_count = 0;
                });
            }, 4000);
            self.connected = true;
            self.failed = false;
            self._socket.requests[-3].callback = io_cb;
            self._socket.requests[-4].callback = test_cb;
            console.log("Websocket disconnection monitor set up properly.");
            /** Run the callbacks. */
            _.each(_.map(_.filter(callbacks, function(x) {
                  return x.type === 'connected';
                }),
                function(x) {
                  return x.cb;
                }),
              function(x) {
                x();
              });
          });
      };


      /** The following functions are wrappers around sendMessage.
       *  Consult dispatch.rkt for a full list of functions.
       *  These functions take in arguments as specified in server.rkt
       *  and return a JQuery Deferred object. */
      self.ping = function(deferred) {
>>>>>>> 955fa8b3
        return self._socket.ping(deferred);
      };

      self.compileAndRunProject = function(project, question, test, deferred) {
<<<<<<< HEAD
        // TODO: offline runner
=======
>>>>>>> 955fa8b3
        return self._socket.compileAndRunProject(project, question, test, deferred);
      };

      self.programKill = function(pid, deferred) {
<<<<<<< HEAD
        // TODO: offline runner
=======
>>>>>>> 955fa8b3
        return self._socket.programKill(pid, deferred);
      };

      self.sendEOF = function(pid, deferred) {
<<<<<<< HEAD
        // TODO: offline runner
=======
>>>>>>> 955fa8b3
        return self._socket.sendEOF(pid, deferred);
      };

      self.compileProject = function(project, file, deferred) {
<<<<<<< HEAD
        // TODO: offline runner
=======
>>>>>>> 955fa8b3
        return self._socket.compileProject(project, file, deferred);
      };

      self.saveProject = function(project, message, deferred) {
<<<<<<< HEAD
        // TODO: is this even used? 
        if (self.isOnline()) {
          return self._socket.saveProject(project, message, deferred);
        } else {
          return $q.resolve(false); // noop 
        }
      };

      self.getProjects = function(deferred) {
        if (self.isOnline()) {
          return self._socket.getProjects(deferred)
          .then(function(projects) {
            localfiles.setProjects(projects);
            return projects;
          });
        }
        else { 
          return localfiles.getProjects();
        }
      };

      self.listProject = function(name, deferred) {
        if (self.isOnline()) {
          localfiles.listProject(name).then(
              function(tree) {
                console.log("[websocket] offline listProject", tree);
              });
          return self._socket.listProject(name, deferred);
        } else {
          return localfiles.listProject(name);
        }
      };

      self.newProject = function(name, deferred) {
        // TODO: offline mode 
        if (self.isOnline()) {
          return self._socket.newProject(name, deferred);
        } else {
          return self._rejectOffline();
        }
      };

      self.newProjectFrom = function(name, src_url, deferred) {
        if (self.isOnline()) {
          return self._socket.newProjectFrom(name, src_url, deferred);
        } else {
          return self._rejectOffline();
        }
      };

      self.deleteProject = function(name, deferred) {
        // TODO: offline mode
        if (self.isOnline()) {
          return self._socket.deleteProject(name, deferred);
        } else {
          return self._rejectOffline();
        }
      };

      self.lockProject = function(name, deferred) {
        // locking only makes sense when we're online
        if (self.isOnline()) {
          return self._socket.lockProject(name, deferred);
        } else {
          return $q.when();
        }
      };

      self.forceLockProject = function(name, deferred) {
        if (self.isOnline()) {
          return self._socket.forceLockProject(name, deferred);
        } else {
          return $q.when();
        }
      };

      self.unlockProject = function(name, deferred) {
        // locking only makes sense when we're online
        if (self.isOnline()) {
          return self._socket.unlockProject(name, deferred);
        } else {
          return $q.when();
        }
      };


      // These two functions are provided separately
      // because code for handling online/offline stuff
      // is compilcated and needs to be dealt with in project-service
      self.onlineReadFile = function(name, file_name, deferred) {
        if (self.forceOffline) return $q.reject();
        return self._socket.readFile(name, file_name, deferred);
      };

      self.offlineReadFile = function(name, file_name, deferred) {
        return localfiles.readFile(name, file_name);
      };

      self.newFile = function(name, file_name, contents,
        encoding, normalize, deferred) {
        localfiles.newFile(name, file_name, contents, encoding, normalize);
        if (self.isOnline()) {
          return self.onlineNewFile(name, file_name, contents, encoding, normalize, deferred);
        }
      };

      self.onlineNewFile = function(name, file_name, contents, encoding, normalize, deferred) {
        return self._socket.newFile(name, file_name, contents, encoding, normalize, deferred);
      };

      self.restoreFileFrom = function(projectName, fpath, url) {
        if (self.isOnline()) {
          return self._socket.restoreFileFrom(projectName, fpath, url);
        } else {
          return self._rejectOffline();
        }
=======
        return self._socket.saveProject(project, message, deferred);
      };

      self.getProjects = function(deferred) {
        return self._socket.getProjects(deferred);
      };

      self.listProject = function(name, deferred) {
        return self._socket.listProject(name, deferred);
      };

      self.newProject = function(name, deferred) {
        return self._socket.newProject(name, deferred);
      };

      self.newProjectFrom = function(name, src_url, deferred) {
        return self._socket.newProjectFrom(name, src_url, deferred);
      };

      self.deleteProject = function(name, deferred) {
        return self._socket.deleteProject(name, deferred);
      };

      self.lockProject = function(name, deferred) {
        return self._socket.lockProject(name, deferred);
      };

      self.forceLockProject = function(name, deferred) {
        return self._socket.forceLockProject(name, deferred);
      };

      self.unlockProject = function(name, deferred) {
        return self._socket.unlockProject(name, deferred);
      };

      self.readFile = function(name, file_name, deferred) {
        return self._socket.readFile(name, file_name, deferred);
      };

      self.newFile = function(name, file_name, contents,
        encoding, normalize, deferred) {
        return self._socket.newFile(name, file_name, contents,
          encoding, normalize, deferred);
      };

      self.restoreFileFrom = function(projectName, fpath, url) {
        return self._socket.restoreFileFrom(projectName, fpath, url);
>>>>>>> 955fa8b3
      };


      self.newDirectory = function(name, dir_name, deferred) {
<<<<<<< HEAD
        localfiles.newDirectory(name, dir_name);
=======
>>>>>>> 955fa8b3
        return self._socket.newDirectory(name, dir_name, deferred);
      };

      self.writeFile = function(name, file_name, file_content, deferred) {
<<<<<<< HEAD
        var offlineWrite = function(checksum) {
          localfiles.writeFile(name, file_name, file_content, checksum);
          return checksum;
        };

        if (self.forceOffline) return $q.when(offlineWrite(false));

        return $q.when(self._socket.writeFile(name, file_name, file_content, deferred))
          .then(offlineWrite)  // get checksum from backend and write
          .catch(function () { offlineWrite(false); }); // force write
      };


      self.offlineWriteFile = function(name, file_name, file_content, checksum) {
        localfiles.writeFile(name, file_name, file_content, checksum);
      };

      self.deleteFile = function(name, file_name, deferred) {
        var offlineResult = localfiles.deleteFile(name, file_name);
        if (self.isOnline()) {
          return self._socket.deleteFile(name, file_name, deferred);
        } else {
          return offlineResult;
        }
      };

      self.deleteDirectory = function(name, dir_name, deferred) {
        // TODO: is this even used? 
=======
        return self._socket.writeFile(name, file_name, file_content, deferred);
      };

      self.deleteFile = function(name, file_name, deferred) {
        return self._socket.deleteFile(name, file_name, deferred);
      };

      self.deleteDirectory = function(name, dir_name, deferred) {
>>>>>>> 955fa8b3
        return self._socket.deleteDirectory(name, dir_name, deferred);
      };

      self.programInput = function(pid, contents, deferred) {
<<<<<<< HEAD
        // TODO: offline runner
=======
>>>>>>> 955fa8b3
        return self._socket.programInput(pid, contents, deferred);
      };

      self.getExportToken = function(project, deferred) {
<<<<<<< HEAD
        if (!self.isOnline) {
          return self._rejectOffline(); 
        } else {
          return self._socket.getExportToken(project, deferred);
        }
      };

      self.getUploadFileToken = function(project, file, deferred) {
        if (!self.isOnline()) {
          return self._rejectOffline(); 
        } else {
          return self._socket.getUploadFileToken(project, file, deferred);
        }
      };

      self.renameFile = function(project, oldName, newName, deferred) {
        var offlineResult = localfiles.renameFile(project, oldName, newName);
        if (self.isOnline()) {
          var onlineResult = self._socket.renameFile(project, oldName, newName, deferred);
          return $q.all([onlineResult, offlineResult]);
        } else {
          return $q.all([offlineResult]);
        }
      };

      self.getMostRecentlyUsed = function(project, directory, deferred) {
        // TODO: offline mode 
        if (self.isOnline()) {
          return self._socket.getMostRecentlyUsed(project, directory, deferred);
        } else {
          return $q.when(false);
        }
      };

      self.updateMostRecentlyUsed = function(project, directory, predicate, data, deferred) {
        // TODO: store this in offline mode 
        if (self.isOnline()) {
          return self._socket.updateMostRecentlyUsed(project, directory, predicate, data, deferred);
        } else {
          return $q.when();
        }
      };

      self.saveSettings = function(settings, deferred) {
        // TODO: offline mode
        if (self.isOnline()) {
          return self._socket.saveSettings(settings, deferred);
        } else {
          return $q.when();
        }
      };

      self.getSettings = function(deferred) {
        // TODO: offline mode
        if (self.isOnline()) {
          return self._socket.getSettings(deferred);
        } else {
          return $q.when();
        }
      };

      self.marmosetSubmit = function(project, assn, subdir, deferred) {
        if (!self.isOnline()) {
          return self._socket.marmosetSubmit(project, assn, subdir, deferred);
        } else {
          return self._rejectOffline();
        }
      };

      self.startIO = function(project, pid, deferred) {
        //  TODO: offline runner
=======
        return self._socket.getExportToken(project, deferred);
      };

      self.getUploadFileToken = function(project, file, deferred) {
        return self._socket.getUploadFileToken(project, file, deferred);
      };

      self.renameFile = function(project, oldName, newName, deferred) {
        return self._socket.renameFile(project, oldName, newName, deferred);
      };

      self.getMostRecentlyUsed = function(project, directory, deferred) {
        return self._socket.getMostRecentlyUsed(project, directory, deferred);
      };

      self.updateMostRecentlyUsed = function(project, directory, predicate, data, deferred) {
        return self._socket.updateMostRecentlyUsed(project, directory, predicate, data, deferred);
      };

      self.saveSettings = function(settings, deferred) {
        return self._socket.saveSettings(settings, deferred);
      };

      self.getSettings = function(deferred) {
        return self._socket.getSettings(deferred);
      };

      self.marmosetSubmit = function(project, assn, subdir, deferred) {
        return self._socket.marmosetSubmit(project, assn, subdir, deferred);
      };

      self.startIO = function(project, pid, deferred) {
>>>>>>> 955fa8b3
        return self._socket.startIO(project, pid, deferred);
      };

      self.archiveProjects = function(deferred) {
<<<<<<< HEAD
        if (!self.isOnline()) {
          return self._rejectOffline();
        } else {
          return self._socket.archiveProjects(deferred);
        }
      };

      self.getFileToRun = function(project, question, deferred) {
        var offlineResult = localfiles.getRunnerFile(project, question);
        if (self.isOnline()) {
          var onlineResult = self._socket.getFileToRun(project, question, deferred);
          return $q.all([onlineResult, offlineResult]).catch(
            function(error) {
              // TODO: what if one of them doesn't resolve?
            });
        } else {
          return $q.all([offlineResult]);
        }
      };

      self.setFileToRun = function(project, question, folder, file, deferred) {
        var offlineResult = localfiles.setRunnerFile(project, question, folder, file);
        if (self.isOnline()) {
          var onlineResult = self._socket.setFileToRun(project, question, folder, file, deferred);
          return $q.all([onlineResult, offlineResult]).catch(
            function(error) {
              // TODO: what if one of them doesn't resolve?
            });
        } else {
          return $q.all([offlineResult]);
        }
      };

      self.forceOfflineMode = function(force) {
        self.forceOffline = force;
      };

      self.isOnline = function() {
        return (self.connected && !self.forceOffline);
      };

      self._rejectOffline = function() {
        return $q.reject("Functionality not available in offline mode.");
      };

=======
        return self._socket.archiveProjects(deferred);
      };

      self.getFileToRun = function(project, question, deferred) {
        return self._socket.getFileToRun(project, question, deferred);
      };

      self.setFileToRun = function(project, question, folder, file, deferred) {
        return self._socket.setFileToRun(project, question, folder, file, deferred);
      };
>>>>>>> 955fa8b3
    }
  ]);<|MERGE_RESOLUTION|>--- conflicted
+++ resolved
@@ -28,13 +28,8 @@
    *    connect                      - Connects the socket
    *    socket                       - Socket object.  Is invalid after disconnect/fail | before connect.
    */
-<<<<<<< HEAD
   .service('socket', ['$q', '$interval', '$cookies', '$timeout', 'localfiles', 
     function($q, $interval, $cookies, $timeout, localfiles) {
-=======
-  .service('socket', ['$rootScope', '$q', '$interval', '$cookies', '$timeout',
-    function($scope, $q, $interval, $cookies, $timeout) {
->>>>>>> 955fa8b3
       "use strict";
       var self = this;
 
@@ -48,10 +43,7 @@
 
       self.connected = false;
       self.failed = false;
-<<<<<<< HEAD
       self.forceOffline = false;
-=======
->>>>>>> 955fa8b3
 
       var timeout_count = 0;
       var timeout_interval = null;
@@ -77,11 +69,6 @@
         }
         return key++;
       };
-<<<<<<< HEAD
-      self.unregister_callback = function(key) {
-        delete callbacks[key];
-      };
-=======
 
       self.unregister_callback = function(key) {
         delete callbacks[key];
@@ -91,16 +78,11 @@
         callbacks = _.filter(callbacks, function(item) { return item && item.type == type; });
         key = callbacks.length;
       }
->>>>>>> 955fa8b3
 
       /** Helper function to invoke the I/O callback. */
       function io_cb(ignored, message) {
         _.each(_.map(_.filter(callbacks, function(x) {
-<<<<<<< HEAD
-              return x.type === 'io';
-=======
               return x && x.type === 'io';
->>>>>>> 955fa8b3
             }),
             function(x) {
               return x.cb;
@@ -135,7 +117,6 @@
                 }),
               function(x) {
                 x();
-<<<<<<< HEAD
               });
           }, 0);
           return $q.reject("No credentials found!");
@@ -243,172 +224,36 @@
           });
       };
 
-      self.isConnected = function() {
-        return self.connected;
-      };
-
-
-      // Functions that are prefixed with offline or online
-      //   have that functionality only. Functions with no
-      //   prefix have offline and online functionality.
-      //   That way, functions that have need special cases for 
-      //   online/offline be called separately, whereas the trivial
-      //   cases can be handled in here.
-     
-      self.ping = function(deferred) {
-        // TODO: is this even used?
-=======
-              });
-          }, 0);
-          return $q.reject("No credentials found!");
-        }
-
-        try {
-          self._socket = new SeashellWebsocket(sprintf("wss://%s:%d", $cookies.getObject(SEASHELL_CREDS_COOKIE).host, $cookies.getObject(SEASHELL_CREDS_COOKIE).port),
-            $cookies.getObject(SEASHELL_CREDS_COOKIE).key,
-            /** Failure - probably want to prompt the user to attempt to reconnect/
-             *  log in again.
-             */
-            function() {
-              self.failed = true;
-              $timeout(function() {
-                $interval.cancel(timeout_interval);
-                _.each(_.map(_.filter(callbacks, function(x) {
-                      return x.type === 'failed';
-                    }),
-                    function(x) {
-                      return x.cb;
-                    }),
-                  function(x) {
-                    x();
-                  });
-              }, 0);
-            },
-            /** Socket closed - probably want to prompt the user to reconnect? */
-            function() {
-              self.connected = false;
-              $timeout(function() {
-                $interval.cancel(timeout_interval);
-                _.each(_.map(_.filter(callbacks, function(x) {
-                      return x.type === 'disconnected';
-                    }),
-                    function(x) {
-                      return x.cb;
-                    }),
-                  function(x) {
-                    x();
-                  });
-              }, 0);
-            });
-        } catch (e) {
-          self.failed = true;
-          $timeout(function() {
-            _.each(_.map(_.filter(callbacks, function(x) {
-                  return x.type === 'failed';
-                }),
-                function(x) {
-                  return x.cb;
-                }),
-              function(x) {
-                x();
-              });
-          }, 0);
-          return $q.reject(e);
-        }
-
-        return $q.when(self._socket.ready)
-          .then(function() {
-            console.log("Seashell socket set up properly.");
-            timeout_interval = $interval(function() {
-              if (timeout_count++ === 3) {
-                _.each(_.map(_.filter(callbacks, function(x) {
-                      return x.type === 'timeout';
-                    }),
-                    function(x) {
-                      return x.cb;
-                    }),
-                  function(x) {
-                    x();
-                  });
-              }
-              $q.when(self._socket.ping())
-                .then(function() {
-                  if (timeout_count >= 3) {
-                    _.each(_.map(_.filter(callbacks, function(x) {
-                          return x.type === 'timein';
-                        }),
-                        function(x) {
-                          return x.cb;
-                        }),
-                      function(x) {
-                        x();
-                      });
-                  }
-                  timeout_count = 0;
-                });
-            }, 4000);
-            self.connected = true;
-            self.failed = false;
-            self._socket.requests[-3].callback = io_cb;
-            self._socket.requests[-4].callback = test_cb;
-            console.log("Websocket disconnection monitor set up properly.");
-            /** Run the callbacks. */
-            _.each(_.map(_.filter(callbacks, function(x) {
-                  return x.type === 'connected';
-                }),
-                function(x) {
-                  return x.cb;
-                }),
-              function(x) {
-                x();
-              });
-          });
-      };
-
 
       /** The following functions are wrappers around sendMessage.
        *  Consult dispatch.rkt for a full list of functions.
        *  These functions take in arguments as specified in server.rkt
        *  and return a JQuery Deferred object. */
       self.ping = function(deferred) {
->>>>>>> 955fa8b3
         return self._socket.ping(deferred);
       };
 
       self.compileAndRunProject = function(project, question, test, deferred) {
-<<<<<<< HEAD
         // TODO: offline runner
-=======
->>>>>>> 955fa8b3
         return self._socket.compileAndRunProject(project, question, test, deferred);
       };
 
       self.programKill = function(pid, deferred) {
-<<<<<<< HEAD
         // TODO: offline runner
-=======
->>>>>>> 955fa8b3
         return self._socket.programKill(pid, deferred);
       };
 
       self.sendEOF = function(pid, deferred) {
-<<<<<<< HEAD
         // TODO: offline runner
-=======
->>>>>>> 955fa8b3
         return self._socket.sendEOF(pid, deferred);
       };
 
       self.compileProject = function(project, file, deferred) {
-<<<<<<< HEAD
         // TODO: offline runner
-=======
->>>>>>> 955fa8b3
         return self._socket.compileProject(project, file, deferred);
       };
 
       self.saveProject = function(project, message, deferred) {
-<<<<<<< HEAD
         // TODO: is this even used? 
         if (self.isOnline()) {
           return self._socket.saveProject(project, message, deferred);
@@ -525,68 +370,15 @@
         } else {
           return self._rejectOffline();
         }
-=======
-        return self._socket.saveProject(project, message, deferred);
-      };
-
-      self.getProjects = function(deferred) {
-        return self._socket.getProjects(deferred);
-      };
-
-      self.listProject = function(name, deferred) {
-        return self._socket.listProject(name, deferred);
-      };
-
-      self.newProject = function(name, deferred) {
-        return self._socket.newProject(name, deferred);
-      };
-
-      self.newProjectFrom = function(name, src_url, deferred) {
-        return self._socket.newProjectFrom(name, src_url, deferred);
-      };
-
-      self.deleteProject = function(name, deferred) {
-        return self._socket.deleteProject(name, deferred);
-      };
-
-      self.lockProject = function(name, deferred) {
-        return self._socket.lockProject(name, deferred);
-      };
-
-      self.forceLockProject = function(name, deferred) {
-        return self._socket.forceLockProject(name, deferred);
-      };
-
-      self.unlockProject = function(name, deferred) {
-        return self._socket.unlockProject(name, deferred);
-      };
-
-      self.readFile = function(name, file_name, deferred) {
-        return self._socket.readFile(name, file_name, deferred);
-      };
-
-      self.newFile = function(name, file_name, contents,
-        encoding, normalize, deferred) {
-        return self._socket.newFile(name, file_name, contents,
-          encoding, normalize, deferred);
-      };
-
-      self.restoreFileFrom = function(projectName, fpath, url) {
-        return self._socket.restoreFileFrom(projectName, fpath, url);
->>>>>>> 955fa8b3
       };
 
 
       self.newDirectory = function(name, dir_name, deferred) {
-<<<<<<< HEAD
         localfiles.newDirectory(name, dir_name);
-=======
->>>>>>> 955fa8b3
         return self._socket.newDirectory(name, dir_name, deferred);
       };
 
       self.writeFile = function(name, file_name, file_content, deferred) {
-<<<<<<< HEAD
         var offlineWrite = function(checksum) {
           localfiles.writeFile(name, file_name, file_content, checksum);
           return checksum;
@@ -615,29 +407,15 @@
 
       self.deleteDirectory = function(name, dir_name, deferred) {
         // TODO: is this even used? 
-=======
-        return self._socket.writeFile(name, file_name, file_content, deferred);
-      };
-
-      self.deleteFile = function(name, file_name, deferred) {
-        return self._socket.deleteFile(name, file_name, deferred);
-      };
-
-      self.deleteDirectory = function(name, dir_name, deferred) {
->>>>>>> 955fa8b3
         return self._socket.deleteDirectory(name, dir_name, deferred);
       };
 
       self.programInput = function(pid, contents, deferred) {
-<<<<<<< HEAD
         // TODO: offline runner
-=======
->>>>>>> 955fa8b3
         return self._socket.programInput(pid, contents, deferred);
       };
 
       self.getExportToken = function(project, deferred) {
-<<<<<<< HEAD
         if (!self.isOnline) {
           return self._rejectOffline(); 
         } else {
@@ -709,45 +487,10 @@
 
       self.startIO = function(project, pid, deferred) {
         //  TODO: offline runner
-=======
-        return self._socket.getExportToken(project, deferred);
-      };
-
-      self.getUploadFileToken = function(project, file, deferred) {
-        return self._socket.getUploadFileToken(project, file, deferred);
-      };
-
-      self.renameFile = function(project, oldName, newName, deferred) {
-        return self._socket.renameFile(project, oldName, newName, deferred);
-      };
-
-      self.getMostRecentlyUsed = function(project, directory, deferred) {
-        return self._socket.getMostRecentlyUsed(project, directory, deferred);
-      };
-
-      self.updateMostRecentlyUsed = function(project, directory, predicate, data, deferred) {
-        return self._socket.updateMostRecentlyUsed(project, directory, predicate, data, deferred);
-      };
-
-      self.saveSettings = function(settings, deferred) {
-        return self._socket.saveSettings(settings, deferred);
-      };
-
-      self.getSettings = function(deferred) {
-        return self._socket.getSettings(deferred);
-      };
-
-      self.marmosetSubmit = function(project, assn, subdir, deferred) {
-        return self._socket.marmosetSubmit(project, assn, subdir, deferred);
-      };
-
-      self.startIO = function(project, pid, deferred) {
->>>>>>> 955fa8b3
         return self._socket.startIO(project, pid, deferred);
       };
 
       self.archiveProjects = function(deferred) {
-<<<<<<< HEAD
         if (!self.isOnline()) {
           return self._rejectOffline();
         } else {
@@ -792,18 +535,5 @@
       self._rejectOffline = function() {
         return $q.reject("Functionality not available in offline mode.");
       };
-
-=======
-        return self._socket.archiveProjects(deferred);
-      };
-
-      self.getFileToRun = function(project, question, deferred) {
-        return self._socket.getFileToRun(project, question, deferred);
-      };
-
-      self.setFileToRun = function(project, question, folder, file, deferred) {
-        return self._socket.setFileToRun(project, question, folder, file, deferred);
-      };
->>>>>>> 955fa8b3
     }
   ]);