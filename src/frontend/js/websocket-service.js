--- conflicted
+++ resolved
@@ -177,239 +177,6 @@
 
       self.isConnected = function() {
         return self.connected;
-<<<<<<< HEAD
-      };
-
-      self.isOffline = function() {
-        return self.offline_mode === 2 || (!self.connected && self.offline_mode === 1);
-      };
-
-      self.offlineEnabled = function() {
-        return (self.offline_mode === 1 || self.offline_mode === 2);
-      };
-
-      self.setOfflineModeSetting = function(setting) {
-        var old = self.offline_mode;
-        if(setting === 0 || setting === 1 || setting === 2) {
-          self.offline_mode = setting;
-          // Set cookie, set expiry to some date sufficiently
-          // in the future.
-          var expiryDate = new Date();
-          expiryDate.setFullYear(expiryDate.getFullYear() + 10);
-          $cookies.put(SEASHELL_OFFLINE_MODE_COOKIE, setting,
-              {'secure': true, expires: expiryDate});
-        }
-        if(old === 2 && self.offline_mode !== old) {
-          // trigger reconnect and sync
-          if(!self.connected)
-            self.connect();
-          else
-            self.invoke_cb('syncing');
-        }
-      };
-
-      /** The following functions are wrappers around sendMessage.
-       *  Consult dispatch.rkt for a full list of functions.
-       *  These functions take in arguments as specified in server.rkt
-       *  and return a JQuery Deferred object. */
-      function make_offline_disabled(name) {
-        return function () {
-          if (!self.isOffline()) {
-            return $q.when(self._socket[name].apply(self._socket, arguments));
-          } else {
-            return self._rejectOffline(name);
-          }
-        };
-      }
-      function make_offline_noop(name) {
-        return function () {
-          if (!self.isOffline()) {
-            return $q.when(self._socket[name].apply(self._socket, arguments));
-          } else {
-            return $q.when(true);
-          }
-        };
-      }
-      function make_offline_enabled(name, offlineWriteThrough) {
-        var online_arity = SeashellWebsocket.prototype[name].length;
-        var offline_arity = localfiles[name].length;
-        if (offline_arity != online_arity && offline_arity != online_arity + 1) {
-          throw sprintf("Offline and online arities differ: %s (%d, %d)!", name, online_arity, offline_arity);
-        }
-        if (online_arity != offline_arity) {
-          console.log("Registering function %s which will use online result in write-through mode.", name);
-        }
-        return function () {
-          var args = Array.from(arguments);
-          if (args.length > online_arity) {
-            return $q.reject(sprintf("Too many arguments passed to function %s!", name));
-          }
-
-          if (self.offlineEnabled()) {
-            if (self.isOffline()) {
-              console.log(sprintf("Invoking %s in offline mode.", name));
-              return localfiles[name].apply(localfiles, args);
-            } else {
-              return $q.when(self._socket[name].apply(self._socket, args))
-                .then(function (result) {
-                  if (offlineWriteThrough) {
-                    console.log(sprintf("Invoking %s in write-through mode.", name));
-                    var write_through_args = args
-                      .concat(new Array(online_arity - args.length))
-                      .concat([result]);
-                    return localfiles[name].apply(localfiles, write_through_args)
-                      .then(function() {
-                        return result;
-                      });
-                  } else {
-                    return result;
-                  }
-                })
-                .catch(function (error) {
-                  if (self.isOffline()) {
-                    console.log(sprintf("Invoking %s in offline mode.", name));
-                    return localfiles[name].apply(localfiles, args);
-                  } else {
-                    return $q.reject(error);
-                  }
-                });
-            }
-          } else {
-            return $q.when(self._socket[name].apply(self._socket, args));
-          }
-        };
-      }
-
-      // These functions are not available in offline mode.
-      self.ping = make_offline_disabled('ping');
-      self.newProject = make_offline_disabled('newProject');
-      self.newProjectFrom = make_offline_disabled('newProjectFrom');
-      self.deleteProject = make_offline_disabled('deleteProject');
-      self.restoreFileFrom = make_offline_disabled('restoreFileFrom');
-      self.getUploadFileToken = make_offline_disabled('getUploadFileToken');
-      self.getExportToken = make_offline_disabled('getExportToken');
-      // These functions do nothing and just resolve in offline mode.
-      self.lockProject = make_offline_noop('lockProject');
-      self.forceLockProject = make_offline_noop('forceLockProject');
-      self.unlockProject = make_offline_noop('unlockProject');
-      self.marmosetSubmit = make_offline_noop('marmosetSubmit');
-      self.archiveProjects = make_offline_noop('archiveProjects');
-      // These functions either:
-      //  - return the online result if online.
-      //  - return the offline result if offline.
-      self.getProjects = make_offline_enabled('getProjects');
-      self.listProject = make_offline_enabled('listProject');
-      self.readFile = make_offline_enabled('readFile');
-      self.getFileToRun = make_offline_enabled('getFileToRun');
-      // These functions:
-      //  - invoke the offline version if offline
-      //  - invoke the both the offline version and the online
-      //    version if online, returning the online version.
-      self.newDirectory = make_offline_enabled('newDirectory', true);
-      self.deleteDirectory = make_offline_enabled('deleteDirectory', true);
-      self.newFile = make_offline_enabled('newFile', true);
-      self.writeFile = make_offline_enabled('writeFile', true);
-      self.deleteFile = make_offline_enabled('deleteFile', true);
-      self.renameFile = make_offline_enabled('renameFile', true);
-      self.setFileToRun = make_offline_enabled('setFileToRun', true);
-
-      self.compileAndRunProject = function(project, question, file, tests, deferred) {
-          if(!self.isOffline()) {
-            return self._socket.compileAndRunProject(project, question, tests, deferred);
-          }
-          else {
-            return $q.when(file.getDependencies())
-              .then(function(deps) {
-                return $q.all(_.map(deps, function(f) { return f.toWorker(); }));
-              })
-              .then(function (file_arr) {
-                return compiler.compile(file_arr, file.filename());
-              })
-              .then(function (result) {
-                // Fill in the PID with a fake, offline PID.
-                return runner.run(result.obj,
-                    function (message, data) {
-                      self.io_cb(message, data);
-                    })
-                  .then(function (pid) {
-                    result.pid = pid;
-                    return result;
-                  });
-              });
-          }
-      };
-
-      self.programKill = function(pid) {
-        if (typeof pid === "object") {
-          pid.kill();
-          return $q.when();
-        } else {
-          return self._socket.programKill(pid);
-        }
-      };
-
-      self.sendEOF = function(pid) {
-        if (typeof pid === "object") {
-          pid.sendEOF();
-          return $q.when();
-        } else {
-          return self._socket.sendEOF(pid);
-        }
-      };
-
-      self.programInput = function(pid, contents) {
-        if (typeof pid === "object") {
-          pid.programInput(contents);
-          return $q.when();
-        } else {
-          return self._socket.programInput(pid, contents);
-        }
-      };
-
-      self.startIO = function(project, pid, deferred) {
-        if (typeof pid === "object") {
-          pid.startIO();
-          return $q.when();
-        } else {
-          return self._socket.startIO(pid, contents);
-        }
-      };
-
-
-      self.getMostRecentlyUsed = function(project, directory, deferred) {
-        // TODO: offline mode
-        if (!self.isOffline()) {
-          return self._socket.getMostRecentlyUsed(project, directory, deferred);
-        } else {
-          return $q.when(false);
-        }
-      };
-
-      self.updateMostRecentlyUsed = function(project, directory, predicate, data, deferred) {
-        // TODO: store this in offline mode 
-        if (!self.isOffline()) {
-          return self._socket.updateMostRecentlyUsed(project, directory, predicate, data, deferred);
-        } else {
-          return $q.when();
-        }
-      };
-
-      self.saveSettings = function(settings, deferred) {
-        // TODO: offline mode
-        if (!self.isOffline()) {
-          return self._socket.saveSettings(settings, deferred);
-        } else {
-          return $q.when();
-        }
-      };
-
-      self.getSettings = function(deferred) {
-        // TODO: offline mode
-        if (!self.isOffline()) {
-          return self._socket.getSettings(deferred);
-        } else {
-          return $q.when();
-=======
       };
 
       self.isOffline = function() {
@@ -608,7 +375,6 @@
           return $q.when();
         } else {
           return self._socket.startIO(project, pid);
->>>>>>> 55901f3d
         }
       };
 
