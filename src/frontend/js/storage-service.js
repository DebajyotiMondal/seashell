--- conflicted
+++ resolved
@@ -251,15 +251,9 @@
       };
 
       self.deleteFile = function(name, file_name) {
-<<<<<<< HEAD
         console.log("[localfiles] deleteFile", file_name);
-        self._addOfflineDelete(name, file_name);
+        self._addOfflineDelete(name, file_name, "deleteFile");
         return $q.when(self.store.getItem(sprintf("//projects/%s", name))).then(function(tree) {
-=======
-        console.log("[localfiles] deleteFile");
-        self._addOfflineChange(name, file_name, "deleteFile");
-        return self.store.getItem(sprintf("//projects/%s", name)).then(function(tree) {
->>>>>>> 2450b445
           var i = 0;
           var found = false;
           for(; i<tree.length; i++) {
@@ -271,13 +265,8 @@
           if(found) {
             tree.splice(i, 1);
           }
-<<<<<<< HEAD
           return $q.when(self.store.setItem(sprintf("//projects/%s", name), tree)).then(function() {
             return $q.when(self.store.removeItem(self._path(name, file_name))); 
-=======
-          return self.store.setItem(sprintf("//projects/%s", name), tree).then(function() {
-            return $q.when(self.store.removeItem(self._path(name, file_name)));
->>>>>>> 2450b445
           });
         });
       };
