/*
 * Angular bindings for Seashell projects.
 * Copyright (C) 2013-2015 The Seashell Maintainers.
 *
 * This program is free software: you can redistribute it and/or modify
 * it under the terms of the GNU General Public License as published by
 * the Free Software Foundation, either version 3 of the License, or
 * (at your option) any later version.
 *
 * See also 'ADDITIONAL TERMS' at the end of the included LICENSE file.
 *
 * This program is distributed in the hope that it will be useful,
 * but WITHOUT ANY WARRANTY; without even the implied warranty of
 * MERCHANTABILITY or FITNESS FOR A PARTICULAR PURPOSE.  See the
 * GNU General Public License for more details.
 *
 * You should have received a copy of the GNU General Public License
 * along with self program.  If not, see <http://www.gnu.org/licenses/>.
 */
angular.module('seashell-projects', ['seashell-websocket', 'marmoset-bindings'])
  /**
   * Project [factory] service.
   * Provides functions to list/load/open/create new SeashellProject
   *  instances.
   */ 
  .service('projects', ['$rootScope', '$q', 'socket', 'marmoset', '$http', 'settings-service',
    function($scope, $q, ws, marmoset, $http, settings) {
      "use strict";
      var self = this;
      var list_url = "https://www.student.cs.uwaterloo.ca/~cs136/cgi-bin/skeleton_list.cgi";
      // TODO: update with real template path.
      var skel_template = "https://www.student.cs.uwaterloo.ca/~cs136/assignment_skeletons/%s-seashell.zip";
     
      var SeashellProject = (function () { 
        /**
         * SeashellProject.
         *
         * @constructor Constructor for a new SeashellProject.
         *  Project is not ready until .init() is called, unless
         *  read_only is true.
         */
        function SeashellProject (name) {
          var self = this;

          self.name = name;
        }

        /**
         * SeashellFile.
         *
         * @constructor Constructor for a new SeashellFile
         * @param {SeashellProject} project - Project for which this file belongs in.
         * @param {String} name - Full name of file.
         * @param {String} contents - Complete file contents.
         * @param {bool} is_dir - Is directory?
         * @param {Number} last_saved - Last saved time.
         */
        function SeashellFile(project, name, contents, is_dir, last_saved) {
          var self = this;
          self.name = name.split("/");
          var par = name.slice(0,name.length-2);
          if(par.length>0) {
            self.parent = project.root.find(par);
          }
          self.project = project;
          self.contents = contents ? contents : null;
          self.children = is_dir ? [] : null;
          self.is_dir = is_dir ? true : false;
          self.last_saved = last_saved ? new Date(last_saved) : Date.now();
        }

        SeashellFile.prototype.toWorker = function() {
          var self = this;
          var obj = { name: self.name[self.name.length-1],
                      contents: self.contents };
          return obj;
        };

        /**
         * fullname()
         * Returns the full name of this file.
         */
        SeashellFile.prototype.fullname = function() {
          var self = this;
          return self.name.join("/");
        };

        /**
         * filename()
         * Returns the name of this file.
         */
        SeashellFile.prototype.filename = function () {
          var self = this;
          return self.name[self.name.length - 1];
        };

        /**
         * rename()
         * Renames the file, and replaces it in the local directory structure
         * as necessary.
         *
         * @param {String} name - Full path to target.
         */
        SeashellFile.prototype.rename = function(name) {
          var self = this;
          return $q.when(ws.socket.renameFile(self.project.name, self.fullname(), name))
            .then(function() {
              var oldname = self.name.join("/");
              self.project.root._removeFromTree(oldname.split("/"), true);
              self.name = name.split("/");
              self.project.root._placeInTree(self, self.name, true);
            });
        };

        SeashellFile.prototype.read = function() {
          var self = this;
          var def = $q.defer();
          if(self.contents !== null) {  
            def.resolve(self.contents);
          }
          else {
            $q.when(ws.socket.readFile(self.project.name, self.fullname()))
              .then(function (conts) {
                self.contents = conts;
                def.resolve(conts);
              });
          }
          return def.promise;
        };

        /**
         * write(data)
         * Writes data to the file.
         *
         * @param {String} data - Data to write.
         */
        SeashellFile.prototype.write = function(data) {
          var self = this;
          return $q.when(ws.socket.writeFile(self.project.name, self.fullname(), data))
            .then(function() {
              self.contents = data;
            });
        };

        /**
         * lastSavedString()
         *
         * Returns a string representing the time this file was last written.
         */
        SeashellFile.prototype.lastSavedString = function() {
          var self = this;
          return self.last_saved.toUTCString();
        };

        /**
         * ext()
         *
         * Returns the extension of this file.
         */
        SeashellFile.prototype.ext = function() {
          var self = this;
          return self.filename().split(".").pop();
        };


        /**
         * _removeFromTree
         *
         * Deletes the file located at path.
         * Default is to delete the file in the backend as well.
         * Set soft_delete to true to prevent backend deletion.
         */
        SeashellFile.prototype._removeFromTree = function(path, soft_delete) {
          var self = this;
          if(path.length == 1) {
            var split = _.groupBy(self.children, function(c) {
              return path[0] != c.name[c.name.length-1] ? 1 : 0;
            });
            if(!split[0])
              return $q.reject("File does not exist.");
            self.children = split[1] || [];
            if(!soft_delete)
              return $q.when(ws.socket.deleteFile(self.project.name, split[0][0].fullname()));
          }
          else {
            _.filter(self.children, function(c) {
              return path[0] == c.name[c.name.length-1];
            })[0]._removeFromTree(path.slice(1), soft_delete);
          }
            return $q.when();
        };

        /**
         * _placeInTree
         *
         * Places the file in the directory structure at path.
         * By default, actually creates a file at that path. If soft_place is true,
         *  does not create the file in the backend.
         */
        SeashellFile.prototype._placeInTree = function(file, path, soft_place,
          contents, encoding, normalize) {
          var self = this;
          path = path ? path : file.name;
          if(path.length == 1) {
            if(!soft_place) {
              if(file.is_dir)
                return $q.when(ws.socket.newDirectory(file.project.name,
                  file.fullname())).then(function () {
                  self.children.push(file);
                });
              else
                return $q.when(ws.socket.newFile(file.project.name,
                  file.fullname(), contents, encoding, normalize ? true : false))
                    .then(function () {
                      self.children.push(file);
                    });
            } else {
              self.children.push(file);
            }
          }
          else {
            var match = _.filter(self.children, function(c) {
              return path[0] == c.name[c.name.length-1];
            });
            if(match.length>0)
              return match[0]._placeInTree(file, path.slice(1), soft_place,
                contents, encoding, normalize);
            else {
              var dir = new SeashellFile(file.project,
                file.name.slice(0,file.name.length-path.length+1).join('/'), null, true);
              return (dir.fullname === "" ? $q.when() : 
                  $q.when(ws.socket.newDirectory(dir.project.name, dir.fullname())))
                .then(function() {
                  self.children.push(dir);
                  return self._placeInTree(file, path, soft_place, contents,
                    encoding, normalize);
                });
            }
          }
          return $q.when();
        };

        /**
         * find(path)
         * 
         * Finds the file located at path.
         */
        SeashellFile.prototype.find = function(path) {
          var self = this;

          // Two cases: path is a string, or an array:
          if (typeof path === "string") {
            return self.find(_.filter(path.split("/"), function (s) {return s.length > 0;}));
          } else {
            if (self.is_dir && path.length > 0) {
              var res = _.filter(self.children, function(c) {
                return c.filename() === path[0];
              });
              return res.length > 0 ? res[0].find(path.slice(1)) : false;
            }
            else if(path.length === 0) {
              return self;
            } else {
              return false;
            }
          }
        };

        /**
         * list()
         *
         * Returns all children.
         */
        SeashellFile.prototype.list = function () {
          var self = this;
          return self.children;
        };

        SeashellProject.prototype._getPath = function(question, folder, fname) {
          folder = folder || "";
          fname = fname || "";

          if(folder == "common") return "common/"+fname;
          if(folder == "tests") return question+"/tests/"+fname;
          return question+"/"+fname;
        };

        /**
         * SeashellProject.init()
         *
         * Initializes a project.
         * @param {String} lock - one of "lock", "force-lock", "none"
         * @returns {Angular.$q} Deferred that resolves when this is done,
         *  or an error:
         *    "locked" - Project is locked.
         *    other    - Error message.
         */
        SeashellProject.prototype.init = function(lock) {
          var self = this;
          lock = lock || "lock";
          self.lock = lock;

          var result = null;
          if (lock === "lock") {
            result = $q.when(ws.socket.lockProject(self.name));
          } else if (lock === "force-lock") {
            result = $q.when(ws.socket.forceLockProject(self.name));
          } else {
            result = $q.when();
          }

          result = result.then(function () {
            return $q.when(ws.socket.listProject(self.name))
            .then(function(files) {
              self.root = new SeashellFile(self, "", null, true);
              _.map(files, function(f) {
                self.root._placeInTree(new SeashellFile(self, f[0], null, f[1], f[2]), null, true);
              });
            });});
          return result.then(function () {return self;});
        };

        /** SeashellProject.questions()
         *
         * Lists all questions.
         * @returns [String] List of questions.
         */
        SeashellProject.prototype.questions = function() {
          var self = this;
          return _.map(_.filter(self.root.list(),
                                function (f) {return f.is_dir && f.filename() != "common";}),
                       function (f) {return f.filename();});
        };

        /**
         * SeashellProject.filesFor(question)
         *
         * Lists all files present in a question.
         */
        SeashellProject.prototype.filesFor = function(question) {
          var self = this;
          var common = self.root.find(self._getPath(question, "common")) ?
                      _.map(_.filter(self.root.find(self._getPath(question, "common")).list(),
                                      function (f) {return !f.is_dir;}),
                             function (f) {return f.filename();}) : [];
          var quest = _.map(_.filter(self.root.find(self._getPath(question)).list(),
                                      function (f) {return !f.is_dir;}),
                             function (f) {return f.filename();});
          var tests = self.root.find(self._getPath(question, "tests")) ?
                      _.map(_.filter(self.root.find(self._getPath(question, "tests")).list(),
                                      function (f) {return !f.is_dir;}),
                             function (f) {return f.filename();}) : [];
          return {common: common, question: quest, tests: tests};
        };

        /**
         * SeashellProject.createFile(fname)
         * 
         * Creates a new file in the project with the given name.
         * Requires .init to be called already.
         *
         */
        SeashellProject.prototype.createFile = function(folder, question, fname, contents, encoding, normalize) {
          var self = this;
          var path = self._getPath(question, folder, fname);
          contents = contents || "";
          
          if(self.root.find(path)) {
            return $q.reject("A file with that name already exists.");
          }
          var file = new SeashellFile(self, path, contents);
          return self.root._placeInTree(file, false, false, contents, encoding, normalize);
        };

        SeashellProject.prototype.createQuestion = function(question) {
          var self = this;
          if(self.root.find(question)) {
            return $q.reject("A question with that name already exists.");
          }
          var dir = new SeashellFile(self, question, null, true);
          return self.root._placeInTree(dir, false, false);
        };

        /**
         * SeashellProject.openFile(question, folder, filename)
         *
         * Reads the file located at the given path, relative to the
         *  project root.
         */
        SeashellProject.prototype.openFile = function(question, folder, filename) {
          var self = this;
          var file = self.root.find(self._getPath(question, folder, filename));
          if(!file)
            return $q.reject("Cannot open file! " + filename);
          if(file.is_dir)
            return $q.reject("Cannot open a directory in editor.");
          return file.read();
        };
        
        /**
         * SeashellProject.hasFile(question, folder, filename)
         *
         * Returns if the file exists.
         */
        SeashellProject.prototype.hasFile = function(question, folder, filename) {
          var self = this;
          var file = self.root.find(self._getPath(question, folder, filename));
          return file && !file.is_dir;
        };

        /**
         * Seashellproject.saveFile(question, folder, filename)
         *
         * Saves the file at the given location.
         */
        SeashellProject.prototype.saveFile = function(question, folder, filename, data) {
          var self = this;
          var file = self.root.find(self._getPath(question, folder, filename));
          if(!file)
            return $q.reject("Cannot save nonexistant file");
          if(file.is_dir)
            return $q.reject("Cannot save a directory.");
          return file.write(data);
        };

        /**
         * SeashellProject.close(save)
         *
         * Closes the project.
         */
        SeashellProject.prototype.close = function(save) {
          var self = this;
          
          if (self.lock === "none") {
            return $q.when();
          }
          return $q.when(ws.socket.unlockProject(self.name));
        };

        /**
         * SeashellProject.hasQuestion(question)
         *
         * Returns if a question exists.
         */
        SeashellProject.prototype.hasQuestion = function (question) {
          var self = this;
          var res = self.root.find(self._getPath(question));
          return res && res.is_dir;
        };

        /**
         * SeashellProject.deleteFile(file)
         *
         * Deletes the given SeashellFile and removes it from the project's
         *  files list.
         */
        SeashellProject.prototype.deleteFile = function(question, folder, fname) {
          var self = this;
          var path = self._getPath(question, folder, fname);
          return self.root._removeFromTree(path.split("/"));
        };

        /**
         * SeashellProject.mostRecentlyUsed(question)
         *
         * @param {String} question - question or null for the project.
         *
         * Returns the most recently used question/file given
         * a question/project.
         */
        SeashellProject.prototype.mostRecentlyUsed = function (question) {
          var self = this;
          return $q.when(ws.socket.getMostRecentlyUsed(self.name, (question && self._getPath(question)) || false))
            .then(function (recent) {
              if (recent) {
                if (question && self.hasFile(question, recent.part, recent.file)) {
                  return recent;
                } else if (!question && self.hasQuestion(recent)) {
                  return recent;
                } else {
                  return null;
                }
              }
              return null;
            });
        };

        /**
         * SeashellProject.updateMostRecentlyUsed(question, part, file)
         *
         * @param {String} question/part/file - Most recently used file.
         *
         * Updates the most recently used file.
         */
        SeashellProject.prototype.updateMostRecentlyUsed = function (question, part, file) {
          var self = this;
          var qpath = "";
          if (question && part && file) {
            var path = self._getPath(question, part, file);
            qpath = self._getPath(question);

            return $q.all([ws.socket.updateMostRecentlyUsed(self.name, false, ["dexists", qpath], question),
                           ws.socket.updateMostRecentlyUsed(self.name, qpath, ["fexists", path], {part: part, file: file})]);
          } else if (question) {
            qpath = self._getPath(question);
            return ws.socket.updateMostRecentlyUsed(self.name, false, ["dexists", qpath], question);
          }
        };

        /**
         * SeashellProject.getFileToRun(question)
         *
         * Returns the basename of the file to run when hitting run, from the 
         * question settings file.
         */
        SeashellProject.prototype.getFileToRun = function (question) {
            var self = this;
            return $q.when(ws.socket.getFileToRun(self.name, question))
                .then(function (result) {
                    return result;
                });
        };


        /**
         * SeashellProject.setFileToRun(question, folder, file)
         *
         * Modify the settings file to set which file to run.
         */
        SeashellProject.prototype.setFileToRun = function (question, folder, file) {
            var self = this;
            return $q.when(ws.socket.setFileToRun(self.name, question, folder, file));
        };

        /**
         * SeashellProject.remove()
         *
         * Deletes the SeashellProject.
         */
        SeashellProject.prototype.remove = function() {
          var self = this;
          return self.close().then(function() {
            return $q.when(ws.socket.deleteProject(self.name));
          });
        };


        /**
         * SeashellProject.run(...)
         * Compiles [if necessary] and runs the project.
         *
         * test - boolean parameter, run with tests if true.
         */
<<<<<<< HEAD
        SeashellProject.prototype.run = function(question, folder, filename,
                                          io_callback, test_callback, data, test) {
=======
        SeashellProject.prototype.run = function(question, test) {
>>>>>>> 3f972534
          var self = this;
          // TODO: handle racket files.
          var tests = test ? self.getTestsForQuestion(question) : [];

          if (test && tests.length === 0)
            return $q.reject("No tests for question!");

<<<<<<< HEAD
          if(ws.connected && settings.settings.offline_mode !== 2) {
            return $q.when(ws.socket.compileAndRunProject(self.name, file.fullname(), tests));
          }
          else if(settings.settings.offline_mode === 2 || !ws.connected && settings.settings.offline_mode !== 0) {
            var res = $q.defer();
            if(!self.compiler) {
              self.compiler = new Worker("js/offline-compile.js");
            }
            self.compiler.onmessage = function(result) {
              if(result.data.status == "compile-failed") {
                res.reject(result.data);
              }
              else if(result.data.status == "running") {
                self.runner = new Worker("js/offline-run.js");
                self.runner.onmessage = function(msg) {
                  io_callback(msg.data);
                };
                self.runner.postMessage(result.data.obj);
                res.resolve(result.data);
              }
            };
            self.compiler.postMessage({
              files: [file.toWorker()],
              tests: tests
            });
            return res.promise;
          } else {
            return $q.reject("Offline mode disabled while disconnected!");
          }
=======
          return $q.when(ws.socket.compileAndRunProject(self.name, question, tests));
>>>>>>> 3f972534
        };

        /** 
         * save(message | optional)
         * Saves (commits) the project to Git.
         */
        SeashellProject.prototype.save = function(message) {
          var self = this;
          return $q.when(ws.socket.saveProject(self.name, message));
        };

        /**
         * SeashellProject.kill()
         *
         * Kills program with specified PID.
         */
        SeashellProject.prototype.kill = function(pid) {
          var self = this;
          return $q.when(ws.socket.programKill(pid));
        };

        /**
         * SeashellProject.getUploadToken(filename)
         *
         * Gets a file upload token for the given filename.
         */
        SeashellProject.prototype.getUploadToken = function(question, folder, filename) {
          var self = this;
          return $q.when(ws.socket.getUploadFileToken(self.name, self._getPath(question, folder, filename)));
        };

        /**
         * SeashellProject.onUploadSuccess(filename)
         *
         * Function meant to be used as a callback when file upload is
         *  complete.
         */
        SeashellProject.prototype.onUploadSuccess = function(filename) {
          var self = this;
          self.root._placeInTree(new SeashellFile(self, filename), true);
        };

        /**
         * SeashellProject.getDownloadToken()
         *
         * Gets a project download token.
         */
        SeashellProject.prototype.getDownloadToken = function() {
          var self = this;
          return $q.when(ws.socket.getExportToken(self.name));
        };

        /**
         * SeashellProject.renameFile(file, name)
         *
         * Renames the given file.
         */
        SeashellProject.prototype.renameFile = function(question, folder, file, newFolder, newName) {
          var self = this;
          var path = self._getPath(question, folder, file);
          var target = newName; 
          if (self.root.find(path))
            return self.root.find(path).rename(target);
          else
            return $q.reject("No file found!");
        };


        /**
         * SeashellProject.getTestsForQuestion(question)
         *
         * Returns a list of tests for the given question.
         */
        SeashellProject.prototype.getTestsForQuestion = function(question) {
          var self = this;
          var testDir = self.root.find(question+"/tests");
          var arr = [];
          if(testDir && testDir.is_dir) {
            for(var i=0; i < testDir.children.length; i++) {
              if(testDir.children[i].ext() == "in") {
                var name = testDir.children[i].name[testDir.children[i].name.length-1];
                name = name.split(".");
                name.pop();
                arr.push(name.join("."));
              }
            }
          }
          return arr;
        };

        /**
         * SeashellProject.currentMarmosetProject()
         *
         * Guesses the appropriate Marmoset project to submit to.
         *  If guessing fails, returns false.
         */
        SeashellProject.prototype.currentMarmosetProject = function(question) {
          var self = this;
          if(/^a[0-9]+$/i.test(self.name) && /^q[0-9]+[a-z]?$/i.test(question)) {
            var guess = self.name.replace(/^a/i, "A") + question.replace(/^q/i, "P");
            var extended = guess+"Extended";
            return marmoset.projects().then(function(projects) {
              if(projects.indexOf(extended) >= 0)
                return $q.when(extended);
              if(projects.indexOf(guess) >= 0)
                return $q.when(guess);
            });
          }
          return $q.when(false);
        };

        /**
         * SeashellProject.submit(question, project)
         *
         * Submits the current question to the given Marmoset project.
         */
        SeashellProject.prototype.submit = function(question, project) {
          var self = this;
          return $q.when(ws.socket.marmosetSubmit(self.name, project, question));
        };

        SeashellProject.prototype.sendInput = function(pid, message) {
          var self = this;
          // handle offline mode:
          if(settings.settings.offline_mode === 2 || !ws.connected && settings.settings.offline_mode !== 0) {
            self.runner.postMessage(message);
            var def = $q.defer();
            def.resolve();
            return def.promise;
          }
          return $q.when(ws.socket.programInput(pid, message));
        };

        SeashellProject.prototype.sendEOF = function(pid) {
          var self = this;
          return $q.when(ws.socket.sendEOF(pid));
        };

      return SeashellProject;})();




      /**
       * Lists projects available.
       *
       * @returns {Angular.$q -> [String]/?} Deferred object that will resolve
       *  to the list of projects available to be opened.
       */
      self.list = function() {
        return $q.when(ws.socket.getProjects());
      };

      /**
       * Fetches new assignments.
       *
       * @returns {Angular.$q -> [projects]/[failed projects]/String} Deferred object
       *  that will resolve
       *  to the list of new assignments cloned, or a list of assignments that failed
       *  to clone, or a error message.
      */
      self.fetch = function() {
        return self.list()
            .then(function (projects) {
              return $http({url: list_url})
                .catch(function () {
                  return $q.reject("Could not fetch list of skeletons!");
                })
                .then(function (results) {
                  var skels = results.data;
                  var new_projects = _.filter(skels,
                      function (skel) {
                        var index = -1;
                        var len = projects.length;
                        for(var i = 0; i < len; i++){
                          index = projects[i].indexOf(skel);
                          if(index != -1){
                            return false;
                          }
                        }
                        return true;
                      });
                  var failed_projects = [];
                  var start = $q.when();
                  return _.foldl(new_projects,
                      function(in_continuation, template) {
                        function clone(failed) {
                          return $q.when(ws.socket.newProjectFrom(template,
                             sprintf(skel_template,
                              template)))
                           .then(function () {
                             if (failed) {
                               return $q.reject("Propagating failure...");
                             }
                           })
                           .catch(function (info) {
                             console.log(sprintf("Could not clone %s! (%s)", template, failed));
                             failed_projects.push(template);
                             return $q.reject("Propagating failure...");
                           });
                        }
                        return in_continuation.then(
                           function () {return clone(false);},
                           function () {return clone(true);}); 
                      },
                      start)
                    .then(function() {return (new_projects);})
                    .catch(function() {return $q.reject(failed_projects);});
                });
            });
      };

      /**
       * Deletes a project.
       * @param {String} name - Name of project.
       * @returns {Angular.$q -> ?} Angular deferred that resolves when
       * the project is deleted.
       */
      self.delete = function (name) {
        return $q.when(ws.socket.deleteProject(name));
      };

      /**
       * Creates a new project.
       *
       * @param {String} name - Name of project.
       * @param {bool} return_project - Return new project or not?
       * @returns {Angular.$q -> SeashellProject/String}
       *  Angular deferred that resolves to the new, _ready_ SeashellProject instance.
       *  (or a error message on error)
       */
      self.create = function (name, return_project) {
        return $q.when(ws.socket.newProject(name)).
          then(function () {
            if (return_project)
              return (new SeashellProject(name)).init();
          });
      };

      /** 
       * Opens an existing project.
       * @param {String} name
       * @param {string} One of "lock", "none", "force-lock"
       * @returns {Angular.$q -> SeashellProject/String}
       *  Angular deferred that resolves to the new, _ready_ SeashellProject instance.
       *  (or a error message on error)
       */
      self.open = function(name, lock) {
        return (new SeashellProject(name)).init(lock);
      };
    }]);<|MERGE_RESOLUTION|>--- conflicted
+++ resolved
@@ -551,12 +551,8 @@
          *
          * test - boolean parameter, run with tests if true.
          */
-<<<<<<< HEAD
         SeashellProject.prototype.run = function(question, folder, filename,
                                           io_callback, test_callback, data, test) {
-=======
-        SeashellProject.prototype.run = function(question, test) {
->>>>>>> 3f972534
           var self = this;
           // TODO: handle racket files.
           var tests = test ? self.getTestsForQuestion(question) : [];
@@ -564,7 +560,6 @@
           if (test && tests.length === 0)
             return $q.reject("No tests for question!");
 
-<<<<<<< HEAD
           if(ws.connected && settings.settings.offline_mode !== 2) {
             return $q.when(ws.socket.compileAndRunProject(self.name, file.fullname(), tests));
           }
@@ -594,9 +589,6 @@
           } else {
             return $q.reject("Offline mode disabled while disconnected!");
           }
-=======
-          return $q.when(ws.socket.compileAndRunProject(self.name, question, tests));
->>>>>>> 3f972534
         };
 
         /** 
