--- conflicted
+++ resolved
@@ -59,7 +59,7 @@
          * @param {bool} is_dir - Is directory?
          * @param {Number} last_saved - Last saved time.
          */
-        function SeashellFile(project, name, is_dir, last_saved, history) {
+        function SeashellFile(project, name, is_dir, last_saved) {
           var self = this;
           self.name = name.split("/");
           var par = self.name.slice(0,self.name.length-1).join('/');
@@ -70,7 +70,6 @@
           self.children = is_dir ? [] : null;
           self.is_dir = is_dir ? true : false;
           self.last_saved = last_saved ? new Date(last_saved) : Date.now();
-					self.history = history;
         }
 
         SeashellFile.prototype.toWorker = function() {
@@ -735,13 +734,8 @@
          */
         SeashellProject.prototype.currentMarmosetProject = function(question) {
           var self = this;
-<<<<<<< HEAD
-          // first test if the project/question is an assigment
-          if(/^a[0-9]+$/i.test(self.name) && /^q[0-9]+[a-z]*$/i.test(question)) {
-=======
-          // first test if the project/question is an assigment 
+          // first test if the project/question is an assignment
           if(/^a[0-9]+$/i.test(self.name) && /^(a\d)?(q|p)[0-9]+[a-z]*$/i.test(question)) {
->>>>>>> 239a42f5
             var withoutA = self.name.substr(1);    // eg. "A5" -> "5"
             var withoutQ = question.substr(1);     // eg. "q3b" -> "3b"
 
