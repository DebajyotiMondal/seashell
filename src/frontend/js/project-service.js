--- conflicted
+++ resolved
@@ -135,45 +135,10 @@
 
         SeashellFile.prototype.read = function() {
           var self = this;
-<<<<<<< HEAD
-          var def = $q.defer();
-          if(self.contents !== null) {  
-            def.resolve(self.contents);
-          }
-          else {
-            $q.when(ws.socket.readFile(self.project.name, self.fullname()))
-              .then(function(conts) {
-                if(self.online_checksum != conts.checksum) {
-                  // TODO online file has changed since we saw it.. we should merge 
-                }
-                else if(self.offline_checksum != conts.checksum) {
-                  // TODO offline file differs from online and we are now connected..
-                  //   should update online file
-                  self.write(self.contents);
-                }
-                self.online_checksum = conts.checksum;
-                self.contents = conts.data;
-                def.resolve(conts.data);
-              })
-              .catch(function() {
-                localfiles.readFile(self.project.name, self.fullname()).then(function(conts) {
-                  if(conts === null) {
-                    return def.reject(self.fullname() + ": Could not read file from server and no local copy exists.");
-                  }
-                  self.offline_checksum = conts.offline_checksum;
-                  self.online_checksum = conts.online_checksum;
-                  self.contents = conts.contents;
-                  def.resolve(self.contents);
-                });
-              });
-          }
-          return def.promise;
-=======
           return $q.when(ws.readFile(self.project.name, self.fullname()))
             .then(function (conts) {
               return conts;
             });
->>>>>>> e80b279c
         };
 
         /**
@@ -184,20 +149,7 @@
          */
         SeashellFile.prototype.write = function(data) {
           var self = this;
-<<<<<<< HEAD
-          self.contents = data;
-          return $q.when(ws.socket.writeFile(self.project.name, self.fullname(), data))
-            .then(function(checksum) {
-              self.online_checksum = checksum;
-              localfiles.writeFile(self.project.name, self.fullname(), data, checksum);
-            }).catch(function () {
-              // error case: force an offline write
-              console.log("[localfiles] Offline write");
-              localfiles.writeFile(self.project.name, self.fullname(), data, self.online_checksum);  
-            });
-=======
           return $q.when(ws.writeFile(self.project.name, self.fullname(), data));
->>>>>>> e80b279c
         };
 
         /**
@@ -285,19 +237,10 @@
             if (match.length>0) {
               return match[0]._placeInTree(file, path.slice(1), soft_place,
                 contents, encoding, normalize);
-<<<<<<< HEAD
-            }
-            else {
-              var dir = new SeashellFile(file.project,
-                file.name.slice(0,file.name.length-path.length+1).join('/'), null, true);
-              return (dir.fullname() === "" ? $q.when() : 
-                  $q.when(ws.socket.newDirectory(dir.project.name, dir.fullname())))
-=======
             } else {
               var dir = new SeashellFile(file.project, file.name.slice(0,file.name.length-path.length+1).join('/'), true);
               return (dir.fullname === "" ? $q.when() : 
                   $q.when(ws.newDirectory(dir.project.name, dir.fullname())))
->>>>>>> e80b279c
                 .then(function() {
                   self.children.push(dir);
                   return self._placeInTree(file, path, soft_place, contents,
@@ -378,14 +321,9 @@
           }
 
           return result.then(function () {
-<<<<<<< HEAD
-            return $q.when(ws.socket.listProject(self.name)).then(function(files) {
+            return $q.when(ws.listProject(self.name)).then(function(files) {
                self.root = new SeashellFile(self, "", null, true);
-=======
-            return $q.when(ws.listProject(self.name)).then(function(files) {
-               self.root = new SeashellFile(self, "", true);
->>>>>>> e80b279c
-                  _.map(files, function(f) {
+                 _.map(files, function(f) {
                    self.root._placeInTree(new SeashellFile(self, f[0], null, f[1], f[2], f[3]), null, true);
                });
             });}).then(function () {
@@ -627,23 +565,11 @@
          * question settings file.
          */
         SeashellProject.prototype.getFileToRun = function (question) {
-<<<<<<< HEAD
-          var self = this;
-          return $q.when(ws.socket.getFileToRun(self.name, question))
-            .then(function (result) {
-                self.fileToRun = result;
-                return result;
-            })
-            .catch(function() {
-              return localfiles.getRunnerFile(self.name, question);
-            });
-=======
             var self = this;
             return $q.when(ws.getFileToRun(self.name, question))
                 .then(function (result) {
                     return result;
                 });
->>>>>>> e80b279c
         };
 
 
@@ -653,15 +579,8 @@
          * Modify the settings file to set which file to run.
          */
         SeashellProject.prototype.setFileToRun = function (question, folder, file) {
-<<<<<<< HEAD
-          var self = this;
-          return $q.when([ws.socket.setFileToRun(self.name, question, folder, file),
-                          localfiles.setRunnerFile(self.name, question, folder, file)])
-            .then(function() { self.fileToRun = file; });
-=======
             var self = this;
             return $q.when(ws.setFileToRun(self.name, question, folder, file));
->>>>>>> e80b279c
         };
 
         /**
@@ -691,45 +610,7 @@
           if (test && tests.length === 0)
             return $q.reject("No tests for question!");
 
-<<<<<<< HEAD
-          if(ws.connected && settings.settings.offline_mode !== 2) {
-            return $q.when(ws.socket.compileAndRunProject(self.name, file.fullname(), tests));
-          }
-          else if(settings.settings.offline_mode === 2 || !ws.connected && settings.settings.offline_mode !== 0) {
-            var res = $q.defer();
-            var path = self._getPath(question, "question", self.fileToRun);
-            var file = self.root.find(path);
-            if(!self.compiler) {
-              self.compiler = new Worker("js/offline-compile.js");
-            }
-            self.compiler.onmessage = function(result) {
-              if(result.data.status == "compile-failed") {
-                res.reject(result.data);
-              }
-              else if(result.data.status == "running") {
-                self.runner = new Worker("js/offline-run.js");
-                self.runner.onmessage = function(msg) {
-                  io_callback(msg.data);
-                };
-                self.runner.postMessage(result.data.obj);
-                res.resolve(result.data);
-              }
-            };
-            return $q.when(file.getDependencies()).then(function(deps) {
-              var file_arr = _.map(deps, function(f) { return f.toWorker(); });
-              self.compiler.postMessage({
-                runnerFile: self.fileToRun,
-                files: file_arr,
-                tests: tests
-              });
-              return res.promise;
-            });
-          } else {
-            return $q.reject("Offline mode disabled while disconnected!");
-          }
-=======
           return $q.when(ws.compileAndRunProject(self.name, question, tests));
->>>>>>> e80b279c
         };
 
         /** 
@@ -748,16 +629,7 @@
          */
         SeashellProject.prototype.kill = function(pid) {
           var self = this;
-<<<<<<< HEAD
-          if(settings.settings.offline_mode === 2 || !ws.connected && settings.settings.offline_mode !== 0) {
-            var def = $q.defer();
-            def.resolve();
-            return def.promise;
-          }
-          return $q.when(ws.socket.programKill(pid));
-=======
           return $q.when(ws.programKill(pid));
->>>>>>> e80b279c
         };
 
         /**
@@ -882,18 +754,7 @@
 
         SeashellProject.prototype.sendInput = function(pid, message) {
           var self = this;
-<<<<<<< HEAD
-          // handle offline mode:
-          if(settings.settings.offline_mode === 2 || !ws.connected && settings.settings.offline_mode !== 0) {
-            self.runner.postMessage(message);
-            var def = $q.defer();
-            def.resolve();
-            return def.promise;
-          }
-          return $q.when(ws.socket.programInput(pid, message));
-=======
           return $q.when(ws.programInput(pid, message));
->>>>>>> e80b279c
         };
 
         SeashellProject.prototype.sendEOF = function(pid) {
