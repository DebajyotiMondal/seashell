--- conflicted
+++ resolved
@@ -23,13 +23,9 @@
    * Provides functions to list/load/open/create new SeashellProject
    *  instances.
    */ 
-<<<<<<< HEAD
-  .service('projects', ['$rootScope', '$q', 'socket', 'marmoset', 'localfiles', '$http', 'settings-service',
-    function($scope, $q, ws, marmoset, localfiles, $http, settings) {
-=======
-  .service('projects', ['$rootScope', '$q', 'socket', 'marmoset', '$http', '$cookies',
-    function($scope, $q, ws, marmoset, $http, $cookies) {
->>>>>>> 06d832aa
+  .service('projects', ['$rootScope', '$q', 'socket', 'marmoset', 'localfiles',
+      '$http', 'settings-service', '$cookies',
+    function($scope, $q, ws, marmoset, localfiles, $http, settings, $cookies) {
       "use strict";
       var self = this;
       var CS136_URL = "https://www.student.cs.uwaterloo.ca/~cs136/";
