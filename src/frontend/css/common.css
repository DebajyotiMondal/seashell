--- conflicted
+++ resolved
@@ -439,11 +439,9 @@
   padding: 3px;
 }
 
-<<<<<<< HEAD
 #commit-project-descr .CodeMirror {
   border: 1px solid #ddd;
-=======
+}
 #send-eof {
   z-index: 2;
->>>>>>> 31a0483f
 }