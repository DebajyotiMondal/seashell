--- conflicted
+++ resolved
@@ -60,15 +60,6 @@
             self.scrollInfo[self.folder] = {};
           self.scrollInfo[self.folder][self.file] =
             {top:scr.top, left:scr.left, line:self.line, col:self.col};
-<<<<<<< HEAD
-          if(undefined===self.undoHistory[self.folder])
-            self.undoHistory[self.folder] = {};
-          self.undoHistory[self.folder][self.file] = self.editor.getHistory();
-=======
-          ws.unregister_callback(cbC_key);
-          ws.unregister_callback(cbF_key);
-          ws.unregister_callback(cbD_key);
->>>>>>> 239a42f5
         });
         self.editorFocus = false;
         self.contents = "";
@@ -537,13 +528,6 @@
             // since EditorController is in the child scope of EditorFileController
 
         };
-        self.refreshRunner = function () {
-          self.project.getFileToRun(self.question)
-             .then(function (result) {
-                 self.runnerFile = result && (result !== "");
-                 self.isFileToRun = (result === self.file);
-             });
-        };
 
         // Initialization code goes here.
         var settings_key = settings.addWatcher(function () {self.refreshSettings();}, true);
@@ -588,28 +572,17 @@
               $state.go('edit-project.editor');
             }
           });
-<<<<<<< HEAD
+          self.refreshRunner = function () {
+            self.project.getFileToRun(self.question)
+               .then(function (result) {
+                   self.runnerFile = (result !== "");
+                   if(self.folder === "question") {
+                       self.isFileToRun = (result === (self.question + '/' + self.file));
+                   } else {
+                       self.isFileToRun = (result === (self.folder + '/' + self.file));
+                   }
+               });
+          };
           self.refreshRunner();
         }, true);
-=======
-
-        // true iff the given file has the given extension
-        function has_ext(ext, fname){
-          return fname.split(".").pop() === ext;
-        }
-
-        self.refreshRunner = function () {
-          self.project.getFileToRun(self.question)
-             .then(function (result) {
-                 self.runnerFile = (result !== "");
-                 if(self.folder === "question") {
-                     self.isFileToRun = (result === (self.question + '/' + self.file));
-                 } else {
-                     self.isFileToRun = (result === (self.folder + '/' + self.file));
-                 }
-             });
-        };
-        self.refreshRunner();
-
->>>>>>> 239a42f5
       }]);