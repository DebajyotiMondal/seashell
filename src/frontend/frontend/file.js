--- conflicted
+++ resolved
@@ -55,10 +55,8 @@
         self.consoleEditor = null;
         self.consoleOptions = {};
         self.editorReadOnly = true; // We start out read only until contents are loaded.
-<<<<<<< HEAD
-        /** Deregistration code */
-=======
         self.fileReadOnly = false;
+
         /** Callback key when connected.
          *  NOTE: This is slightly sketchy -- however, as
          *  the editor will only be loaded if and only if
@@ -76,7 +74,7 @@
           if (self.editor)
             self.editor.setOption("readOnly", true);
         }, true);
->>>>>>> d351886b
+
         $scope.$on('$destroy', function(){
           var scr = self.editor.getScrollInfo();
           if(undefined===self.scrollInfo[self.folder])
@@ -267,11 +265,7 @@
         self.refreshSettings = function () {
           // var theme = settings.settings.theme_style === "light" ? "3024-day" : "3024-night";
           var theme = settings.settings.theme_style === "light" ? "default" : "3024-night";
-<<<<<<< HEAD
-          self.editorReadOnly = !self.ready || self.isBinaryFile || self.unavailable;
-=======
           self.editorReadOnly = !self.ready || self.isBinaryFile || self.fileReadOnly;
->>>>>>> d351886b
           self.editorOptions = {
             scrollbarStyle: "overlay",
             autofocus: true,
