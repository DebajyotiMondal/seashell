--- conflicted
+++ resolved
@@ -109,14 +109,8 @@
               // isFileToRun is true if the file is the file to run
               groups[groups.length-1] = {
                 files: groups[groups.length-1],
-<<<<<<< HEAD
-                isFileToRun: _.contains(groups[groups.length-1], self.runnerFile)
+                isFileToRun: runThisFile
               };
-=======
-                isFileToRun: runThisFile
-              }; 
-                
->>>>>>> 239a42f5
             }
             return groups;
           }
@@ -124,15 +118,9 @@
               .then(function (fileToRun) {
                 self.runnerFile = fileToRun;
                 var result = self.project.filesFor(self.question);
-<<<<<<< HEAD
-                self.common_files = groupfiles(result.common);
-                self.question_files = groupfiles(result.question);
-                self.test_files = groupfiles(result.tests);
-=======
                 self.common_files = groupfiles(result.common, 'common');
                 self.question_files = groupfiles(result.question, 'question');
                 self.test_files = groupfiles(result.tests, 'tests');
->>>>>>> 239a42f5
               })
               .catch(function () {
                 self.runnerFile = "";
@@ -161,14 +149,9 @@
 
         /** Adds file to the project. */
         self.add_file = function () {
-<<<<<<< HEAD
           newFileModal(self.project,
                        self.question,
-=======
-          newFileModal(self.project, 
-                       self.question, 
                        self.question_files,
->>>>>>> 239a42f5
                        self.common_files,
                        function () {
                            self.refresh();
