  <!-- File Editor Template -->
  <div class="row">
    <div class="col-md-12 col-xs-12"
         style="padding: 0"
         role="main">
      <div class="editor-console">
        <div class="hide-on-null-file">
          <div id="editor"
               class="col-md-6 col-xs-12"
               style="position: relative; padding: 0">
            <div id="editor-title"
                 class="col-md-12 col-xs-12 editor-console-title">
              <span class="glyphicon glyphicon-file"></span>
              <span style="position: relative; bottom: 2px; left: 2px"> code</span>
              <div id="editor-controls"
                   style="position: absolute; right: 13px; top: 0px">
<<<<<<< HEAD
                <button id="toolbar-run" ng-click="editFileView.runFile()" ng-show="editFileView.console.PIDs === null" class="btn btn-link"
=======
                <button id="toolbar-run" ng-click="editFileView.runFile()" class="btn btn-link"
>>>>>>> f034bd70
                        style="padding-left: 0; padding-right: 0; padding-top: 2px">
                  <span style="font-size: 18px"
                        rel="tooltip"
                        title="control+[R or Enter]">run</span>
                </button>
                <button id="toolbar-kill" ng-click="editFileView.killProgram()" ng-show="editFileView.console.PIDs !== null" class="btn btn-link"
                        style="padding-left: 0; padding-right: 0; padding-top: 2px">
                  <span style="font-size: 18px" rel="tooltip"
                        title="control+C">stop</span>
                </button>
                <button id="toolbar-run-tests" ng-click="editFileView.testFile()" class="btn btn-link"
                        style="padding-left: 0; padding-right: 0; margin-left: 15px; padding-top: 2px">
                  <span style="font-size: 18px" rel="tooltip"
                        title="control+U">test</span>
                </button>
              </div>
            </div>

            <div id="current-file-controls" class="col-md-12 col-xs-12">
              <button id="toolbar-rename-file"
                      ng-click="editFileView.renameFile()"
                      class="btn btn-link"
                      style="padding-left: 0; padding-right: 5px; text-decoration: none">
                <span style="font-size: 14px; font-variant: small-caps;">
                  rename/move
                </span>
              </button>

              <button id="toolbar-delete-file"
                      ng-click="editFileView.deleteFile()"
                      class="btn btn-link"
                      style="padding-left: 0; padding-right: 0; text-decoration: none">
                <span style="font-size: 14px; color: red; font-variant: small-caps;">
                  delete
                </span>
              </button>
              <div style="padding-top: 7px; float: right; 
                           font-size: 14px; font-variant: small-caps;">
                {{editFileView.colNums}}
              </div>
            </div>
            <div id="binary-editor-placeholder"
                 ng-show="editFileView.isBinaryFile"
                 style="width: 100%; height: 80%; position: absolute; top: 0; eft:0; z-index: 9"
                 >
                 <div style="position: relative; top: 40%">
                   <h3 class="text-center text-muted">
                     <i>binary file</i>
                   </h3>
                 </div>
            </div>
            <textarea ui-codemirror ui-codemirror-opts="editFileView.editorOptions"
              ng-model="editFileView.contents" style="margin-top:70px;"></textarea>
          </div>
          <div class="col-md-6 col-xs-12" style="padding: 0">
            <div id="console">
              <div id="console-title"
                   class="col-md-12 col-xs-12 editor-console-title">
                <span class="glyphicon glyphicon-list-alt"></span>
                <span style="position: relative; bottom: 2px; left: 2px">
                  console
                </span>
                <div class="console-controls pull-right">
                  <button id="console-clear-button"
                          class="btn btn-link console-control">clear</button>
                </div>
              </div>
              <textarea ui-codemirror ui-codemirror-opts="editFileView.consoleOptions"
                ng-model="editFileView.console.contents" style="margin-top:3px;border-top:1px solid #ddd;"></textarea>
            </div>
            <div class="console-input">
              <div class="input-group">
                <div class="input-group-addon" style="font-size: 10px">
                  <span class="glyphicon glyphicon-chevron-right"></span>
                </div>
                <input ng-model="editFileView.userInput" ng-keypress="editFileView.sendInput($event)"
                  type="text" class="form-control" id="input-line">
                <div class="console-controls"
                     style="position: absolute; top: 5px; right: 0"
                     rel="tooltip"
                     title="control+D">
                  <button id="send-eof" ng-click="editFileView.sendEOF()"
                          class="btn btn-link console-control">eof</button>
                </div>
              </div>
            </div>
          </div>
        </div><!-- end main panel tabs -->
      </div>
    </div>
  </div><|MERGE_RESOLUTION|>--- conflicted
+++ resolved
@@ -14,11 +14,7 @@
               <span style="position: relative; bottom: 2px; left: 2px"> code</span>
               <div id="editor-controls"
                    style="position: absolute; right: 13px; top: 0px">
-<<<<<<< HEAD
                 <button id="toolbar-run" ng-click="editFileView.runFile()" ng-show="editFileView.console.PIDs === null" class="btn btn-link"
-=======
-                <button id="toolbar-run" ng-click="editFileView.runFile()" class="btn btn-link"
->>>>>>> f034bd70
                         style="padding-left: 0; padding-right: 0; padding-top: 2px">
                   <span style="font-size: 18px"
                         rel="tooltip"
@@ -55,7 +51,8 @@
                   delete
                 </span>
               </button>
-              <div style="padding-top: 7px; float: right; 
+              <div ng-show="editFileView.editor.hasFocus()"
+                   style="padding-top: 7px; float: right; 
                            font-size: 14px; font-variant: small-caps;">
                 {{editFileView.colNums}}
               </div>
