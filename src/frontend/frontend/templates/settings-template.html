--- conflicted
+++ resolved
@@ -52,16 +52,6 @@
           <option>dark</option>
       </select>
     </div>
-<<<<<<< HEAD
-    <div class="form-group">
-      <label for="tab_width">Offline Mode:</label>
-      <select id="tab_width" ng-model="temp.offline_mode" class="form-control">
-        <option value="0" selected>Off</option>
-        <option value="2">Forced</option>
-      </select>
-    </div>
-=======
-
     <div class="form-group">
       <label>Offline mode: </label>
       <label class="radio-inline">
@@ -76,8 +66,6 @@
         <input name="offline-mode" type="radio" ng-model="temp.offline_mode" ng-value="2">
         Forced
       </label>
-    </div> 
->>>>>>> 955fa8b3
 </div>
 <div class="modal-footer">
   <button type="button" class="btn btn-default" ng-click="$dismiss()">Cancel</button>
