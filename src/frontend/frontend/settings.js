--- conflicted
+++ resolved
@@ -32,11 +32,7 @@
           use_space : true,
           force_narrow : false,
           theme : "dark",
-<<<<<<< HEAD
-          offline_mode : "0"
-=======
           offline_mode : 1 /** Valid options: 0 - disabled, 1 - enabled, 2 - forced */
->>>>>>> 955fa8b3
         };
         self.notify = {};
         self.needToLoad = true;
@@ -60,16 +56,12 @@
         };
 
         self.load = function () {
-<<<<<<< HEAD
           // do nothing if we haven't written anything
           if (!self.needToLoad) {
             return $q.when();
           }
           return $q.when(ws.getSettings()).then(function (settings) {
             self.needToLoad = false;
-=======
-          return $q.when(ws.getSettings()).then(function (settings) {
->>>>>>> 955fa8b3
             if (settings)
               for (var k in settings)
                 self.settings[k] = settings[k];
@@ -84,10 +76,7 @@
         };
 
         self.save = function () {
-<<<<<<< HEAD
           self.needToLoad = true;
-=======
->>>>>>> 955fa8b3
           return $q.when(ws.saveSettings(self.settings)).then(notifyChanges);
         };
 
