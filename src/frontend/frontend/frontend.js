/**
 * Seashell's frontend.
 * Copyright (C) 2013-2014 The Seashell Maintainers.
 *
 * This program is free software: you can redistribute it and/or modify
 * it under the terms of the GNU General Public License as published by
 * the Free Software Foundation, either version 3 of the License, or
 * (at your option) any later version.
 *
 * See also 'ADDITIONAL TERMS' at the end of the included LICENSE file.
 *
 * This program is distributed in the hope that it will be useful,
 * but WITHOUT ANY WARRANTY; without even the implied warranty of
 * MERCHANTABILITY or FITNESS FOR A PARTICULAR PURPOSE.  See the
 * GNU General Public License for more details.
 *
 * You should have received a copy of the GNU General Public License
 * along with self program.  If not, see <http://www.gnu.org/licenses/>.
 */
angular.module('frontend-app', ['seashell-websocket', 'seashell-projects', 'jquery-cookie', 'ui.router',
    'ui.bootstrap', 'ui.codemirror'])
  // Error service.
  .service('error-service', function () {
    var self = this;
    self.errors = [];

    self.report = function (error, shorthand) {
      if (error) {
        self.errors.push({shorthand: shorthand, error: error});
      }
    };
    self.suppress = function (index) {
      self.errors.splice(index, 1);
    };
  })
  // Confirmation message modal service.
  .factory('ConfirmationMessageModal', ['$modal',
      function ($modal) {
        return function (title, message) {
          return $modal.open({
            templateUrl: "frontend/templates/confirmation-template.html",
            controller: ['$scope', function ($scope) {
              $scope.title = title;
              $scope.message = message;
            }]}).result;
        };
      }])
  // Delete Project Modal Service
  .factory('DeleteProjectModal', ['$modal', 'projects', 'error-service',
      function ($modal, projects, errors) {
        return function (project) {
          return $modal.open({
            templateUrl: "frontend/templates/delete-project-template.html",
            controller: ['$scope', function ($scope) {
              $scope.project = project;
            }]
          }).result.then(function () {
            return projects.delete(project).catch(
                function (error) {
                  errors.report(error, sprintf("Could not delete project %s!", project));
                });
          });
        };
      }])
  // New Project Modal Service
  .factory('NewProjectModal', ['$modal', 'projects', 'error-service',
      function ($modal, projects, errors) {
        return function () {
          return $modal.open({
            templateUrl: "frontend/templates/new-project-template.html",
            controller: ['$scope', '$state', 'projects', 'error-service',
            function ($scope, $state, projects, errors) {
              $scope.new_project_name = "";
              $scope.newProject = function () {
                if ($scope.new_project_name === "") {
                  return false;
                } else {
                  $scope.$close();
                  projects.create($scope.new_project_name).then(function () {
                    $state.go('edit-project', {project: $scope.new_project_name});
                  }).catch(function (error) {
                    errors.report(error, sprintf("Could not create project %s!", $scope.new_project_name));
                  });
                }
              };
            }]
          }).result;
        };
      }])
  // Commit Project Modal Service
  .factory('CommitProjectModal', ['$modal', 'error-service',
      function ($modal, errors) {
        return function (project) {
          var modal = $modal.open({
            templateUrl: "frontend/templates/commit-project-template.html",
            controller: ['$scope', 'socket', 'error-service',
            function ($scope,  ws, errors) {
              $scope.commit_descr = "Saved "+(new Date()).toUTCString()+".";
              $scope.editor = null;
              $scope.codemirror_opts = {
                lineWrapping: true,
                mode: "text/plain",
                onLoad: function (cm) {
                  $scope.editor = cm;
                }
              };
              $scope.commit_project = function () {
                $scope.$close();
                project.save($scope.commit_descr)
                       .catch(function (error) {
                         errors.report(error, sprintf("Could not commit %s to storage!", project.name));
                       });
              };
            }]
          });
          return modal.result;
        };
      }])
  // Directive for binding a mutator watcher (HTML5)
  .directive('whenVisible', ['$parse', function ($parse) {
    return {
      link: function (scope, elem, attrs) {
        var triggered = false;
        scope.$watch(function () {
          if (elem.is(':visible') && !triggered) {
            $parse(attrs.whenVisible)(scope);
            triggered = true;
          }
        });
      }
    };
  }])
  // Directive for binding file uploads.
  .directive('filelistBind', ['$parse', function ($parse) {
    return {
      link: function (scope, elem, attrs) {
        elem.bind('change', function (event) {
          scope.$apply(function () {
            $parse(attrs.filelistBind).assign(scope, event.target.files);
          });
        });
      }
    };
  }])
  .factory('RenameFileModal', ['$modal', 'error-service',
    function($modal, errors) {
      return function(project, question, folder, file, notify) {
        notify = notify || function() {};
        return $modal.open({
          templateUrl: "frontend/templates/rename-file-template.html",
          controller: ["$scope", "$state", "error-service",
            function($scope, $state, errors) {
              $scope.rename_name = file;
              $scope.renameFile = function() {
                project.renameFile(question, folder, file, folder, $scope.rename_name)
                  .then(function() {
                    $scope.$close();
                    notify($scope.rename_name);
                  });
              };
            }]
          });
      };
  }])
  // Directive for 
  // New File Modal Service
  .factory('NewFileModal', ['$modal', 'error-service',
      function ($modal, errors) {
        return function (project, question, notify) {
          notify = notify || function () {};
          return $modal.open({
            templateUrl: "frontend/templates/new-file-template.html",
            controller: ['$scope', '$state', 'error-service', '$q',
            function ($scope, $state, errors, $q) {
              $scope.new_file_name = "";
              $scope.new_file_folder = question;
              $scope.new_file_upload = [];
              $scope.question = question;
              $scope.inputError = false;
              $scope.newFile = function () {
                // 4 cases: file name specified AND file to upload
                //          no file name AND file to upload
                //          file name AND no file to upload
                //          no file name AND no file to upload
                if ($scope.new_file_upload.length > 0 && $scope.new_file_name.length > 0) {
                  $scope.inputError = "Can't specify file name when uploading files!";
                  return false;
                } else if ($scope.new_file_upload.length > 0 && $scope.new_file_name.length === 0) {
                  // For each file, upload.
                  _.forEach($scope.new_file_upload, function (file) {
                    var filename = file.name; // NOTE: does not contain path information!
                    var reader = new FileReader();
                    reader.onload = function () {
                      project.createFile($scope.new_file_folder, question, filename, reader.result, "url")
                             .then(function () {
                               notify(true, true, project, question, $scope.new_file_folder, filename);
                             })
                             .catch(function (error) {
                               notify(true, false, project, question, $scope.new_file_folder, filename);
                               errors.report(error, sprintf("Could not upload file %s!", filename));
                             });
                    };
                    reader.onerror = function () {
                      $timeout(function () {
                        errors.report({}, sprintf("Could not read file %s!", filename));
                        notify(true, false, project, question, $scope.new_file_folder, filename);
                      });
                    };
                    reader.readAsDataURL(file);

                  });
                  $scope.$close();
                } else if ($scope.new_file_upload.length === 0 && $scope.new_file_name.length > 0) {
                  var filename = $scope.new_file_name;
                  var extension = filename.split('.').pop();
                  var result = null;
                  // Write default contents.
                  if (extension === 'c' || extension === 'h') {
                      result = project.createFile($scope.new_file_folder, question, filename, 
                                        sprintf("/**\n File: %s\nEnter a description for this file.\n*/\n", filename));
                  } else if (extension === 'rkt') {
                      result = project.createFile($scope.new_file_folder, question, filename,
                                        sprintf("#lang racket\n;; File %s\n;;Enter a description for this file.\n", filename));
                  } else {
                      result = project.createFile($scope.new_file_folder, question, filename);
                  }
                  result.then(function () {
                    notify(false, true, project, question, $scope.new_file_folder, filename);
                  })
                  .catch(function (error) {
                    notify(false, false, project, question, $scope.new_file_folder, filename);
                    errors.report(error, sprintf("Could not create file %s!", filename));
                  });
                  $scope.$close();
                } else {
                  $scope.inputError = "Need to specify file!";
                  return false;
                }
              };
            }]
          }).result;
        };
      }])
  // Submit to Marmoset Modal
  .factory('SubmitMarmosetModal', ['$modal', 'error-service',
      function ($modal, errors) {
        return function (project, question, notify) {
          notify = notify || function () {};
          return $modal.open({
            templateUrl: "frontend/templates/marmoset-submit-template.html",
            controller: ['$scope', '$state', 'error-service', '$q', 'marmoset',
            function ($scope, $state, errors, $q, marmoset) {
              $scope.marmoset_projects = marmoset.projects();
              $scope.selected_project = project.currentMarmosetProject(question) || undefined;
              $scope.submit = function() {
                $scope.$close();
                project.submit(question, $scope.selected_project)
                       .catch(function (error) {
                         errors.report(error, sprintf("Could not submit project %s!", $scope.selected_project));
                         notify(false, $scope.selected_project);
                       }).then(function () {
                         notify(true, $scope.selected_project);
                       });
              };
            }]}).result;
        };
      }])
  // Marmoset Results Modal
  .factory('MarmosetResultModal', ['$modal', 'error-service',
      function ($modal, errors) {
        return function (target) {
          return $modal.open({
            templateUrl: "frontend/templates/marmoset-results-template.html",
            controller: ['$scope', '$state', 'error-service', 'marmoset',
              function ($scope, $state, errors, marmoset) {
              }]});
        };
      }])
  // Settings service.
  .service('settings-service', ['$rootScope', '$modal', 'socket', 'error-service', '$q',
      function ($rootScope, $modal, ws, errors, $q) {
        var self = this;
        self.settings =  {
          font_size  : 10,
          edit_mode  : "standard",
          tab_width  : 2,
          text_style : "neat",
          use_space : true
        };
        self.notify = {};
        var nKey = 0;

        function notifyChanges () {
          _.forEach(self.notify, function (fn) {fn();});
        }

        /** Adds and removes watchers on the settings service. */
        self.addWatcher = function(fn, invoke) {
          self.notify[nKey] = fn;
          invoke && fn ();
          return nKey ++;
        };
        self.removeWatcher = function(key) {
          delete self.notify[key];
        };

        self.load = function () {
          return $q.when(ws.socket.getSettings()).then(function (settings) {
            if (settings)
              for (var k in settings)
                self.settings[k] = settings[k];
            notifyChanges();
          }).catch(function (message) {
            errors.report(message, "Could not load settings from server.");
          });
        };

        self.save = function () {
          return $q.when(ws.socket.saveSettings(self.settings));
        };

        self.dialog = function () {
          return $modal.open({
            templateUrl: "frontend/templates/settings-template.html",
            controller: ['$scope', function ($scope) {
              $scope.temp = _.clone(self.settings);
              $scope.saveSettings = function () {
                $scope.$close();
                self.settings = $scope.temp;
                self.save().then(notifyChanges).catch(
                  function (error) {
                    errors.report(error, "Could not save settings!");
                  });
                return true;
              };}]
            });
        };
      }])
  .service('console-service', ['$rootScope', 'socket', function($scope, socket) {
    var self = this;
    self.PIDs = null;
    self.inst = null;
    self.contents = "";
    self.errors = [];
    // buffers
    self.stdout = "";
    self.stderr = "";

    socket.register_callback("io", function(io) {
      if(io.type == "stdout") {
        var ind = io.message.indexOf("\n");
        if(ind > -1) {
          var spl = io.message.split("\n");
          self.write(self.stdout);
          while(spl.length>1) { self.write(spl.shift() + "\n"); }
          self.stdout = spl[0];
        }
        else
          self.stdout += io.message;
      }
      else if(io.type == "stderr") {
        var ind = io.message.indexOf("\n");
        if(ind > -1) {
          var spl = io.message.split("\n");
          self.write(self.stderr);
          while(spl.length>1) { self.write(spl.shift() + "\n"); }
          self.stderr = spl[0];
        }
        else
          self.stderr += io.message;
      }
      else if(io.type == "done") {
        self.write("Program finished with exit code "+io.status+".\n");
        self.PIDs = null;
      }
    });
    socket.register_callback("test", function(res) {
      self.PIDs = _.without(self.PIDs, res.pid);
      self.PIDs = self.PIDs.length === 0 ? null : self.PIDs;
      if(res.result==="passed") {
        self.write("Test '"+res.test_name+"' passed.\n");
      }
      else if(res.result==="failed") {
        self.write("Test '"+res.test_name+"' failed!\n");
      } else if(res.result==="error") {
        self.write(sprintf("Test %s caused an error (with return code %d)!\n", res.test_name, res.exit_code));
      }
    });

    self.setRunning = function(project, PIDs) {
      self.PIDs = PIDs;
      _.each(self.PIDs, function (pid) {
        socket.socket.startIO(project.name, pid);
      });
    };
    self.clear = function() {
      self.contents = "";
    };
    self.write = function(msg) {
      self.contents += msg;
    };
  }])
  // Main controller
  .controller('FrontendController', ['$scope', 'socket', '$q', 'error-service', '$modal', 'ConfirmationMessageModal', 'cookieStore', '$window', 'settings-service',
      function ($scope, ws, $q, errors, $modal, confirm, cookieStore, $window, settings) {
        "use strict";
        var self = this;
        self.timeout = false;
        self.disconnected = false;
        self.failed = false;
        self.errors = errors;

        // Help function
        self.help = function () {
          $modal.open({templateUrl: "frontend/templates/help-template.html"});
        };
        // Logout
        self.logout = function () {
          confirm("Log out of Seashell",
            "Do you wish to logout?  Any unsaved data will be lost.")
            .then(function () {
              cookieStore.remove("seashell-session");
              $window.top.location = "https://cas.uwaterloo.ca/logout";
            });
        };
        // Settings
        self.settings = function () {
          settings.dialog();
        };
        // Reconnect
        self.reconnect = function () {
          ws.connect();
        };

        // This won't leak memory, as FrontendController stays in scope all the time.
        ws.register_callback('timein', function () {self.timeout = false;});
        ws.register_callback('timeout', function () {self.timeout = true;});
        ws.register_callback('connected',
            function () {self.disconnected = false; self.timeout = false; self.failed = false;}, true);
        ws.register_callback('disconnected', function () {self.disconnected = true;}, true);
        ws.register_callback('failed', function () {self.failed = true;}, true);
      }])
  // Controller for Project Lists
  .controller('ProjectListController', ['projectList', 'projects',
      'NewProjectModal', 'DeleteProjectModal', 'error-service',
      function (projectList, projects, newProjectModal, deleteProjectModal, errors) {
    var self = this;
    self.projectList = projectList;
    self.state = "list-projects";

    /** Delete onClick handler. */
    self.delete = function(project) {
      deleteProjectModal(project).then(function () {
        self.projectList.refresh();
      });
    };

    /** New Project Handler */
    self.new = function() {
      newProjectModal().then(function () {
        self.projectList.refresh();
      });
    };

    /** Fetch onClick handler. */
    self.fetch = function () {
      return projects.fetch().catch(function (projects) {
        errors.report(projects, 'Could not fetch projects.');
      }).then(function () {
        self.projectList.refresh();
      });
    };

    // Tests if project is deleteable
    self.isDeletable = function(project) {
      return ! /^[aA][0-9]+/.test(project);
    };
  }])
  // Project controller.
  .controller("ProjectController", ['$state', '$stateParams', '$scope', 'error-service',
      'openProject', 'cookieStore',
    function($state, $stateParams, $scope,  errors, openProject, cookies) {
      var self = this;
      self.state = 'edit-project';
      self.project = openProject;
      self.userid = cookies.get('seashell-session').user;
      self.is_deleteable = ! /^[aA][0-9]+/.test(self.project.name);
    }])
  // Editor Controller
  .controller("EditorController", ['$state', 'openQuestion', '$scope', 'error-service',
      'openProject', 'NewFileModal', 'SubmitMarmosetModal', '$interval', 'marmoset',
      'CommitProjectModal',
      function ($state, openQuestion, $scope, errors,
        openProject, newFileModal, submitMarmosetModal,
        $interval, marmoset, commitProjectModal) {
        var self = this;
        self.question = openQuestion;
        self.project = openProject;
        self.common_files = [];
        self.question_files = [];
        self.test_files = [];
        self.marmoset_short_results = null;
        self.marmoset_refresh_interval = undefined;
        self.marmoset_timeout = 1000;

        // Destroy interval when scope goes away.
        function cancelMarmosetRefresh() {
          return self.marmoset_refresh_interval &&
            $interval.cancel(self.marmoset_refresh_interval);
        }
        $scope.$on('$destroy', cancelMarmosetRefresh);
       
        /** Refreshes the controller [list of files, ...] */ 
        self.refresh = function () {
          var result = self.project.filesFor(self.question);
          self.common_files = result.common;
          self.question_files = result.question;
          self.test_files = result.tests;
        };
        $scope.refresh = self.refresh;

        /** Adds file to the project. */
        self.add_file = function () {
          newFileModal(self.project, self.question, function () {
            self.refresh();
          });
        };

        /** Dispatches a function to run when the
         *  current file is saved.
         *
         *  If there is no such current file,
         *  run function immediately.
         */
        function runWhenSaved(fn) {
          if ($state.is('edit-project.editor.file')) {
            $scope.$broadcast('run-when-saved', fn);
          } else {
            fn();
          }
        }

        /** Commits the project. */
        self.commit_project = function () {runWhenSaved(function (){
          commitProjectModal(self.project);
        });};

        /** Submits the current question. */
        self.submit_question = function (){runWhenSaved(function(){
          submitMarmosetModal(self.project, self.question, function (success, target) {
            if (!success) {
              self.marmoset_short_results = "failed to submit!";
            } else {
              var submitTime = new Date();
              cancelMarmosetRefresh();
              self.marmoset_refresh_interval = $interval(function () {
                marmoset.results(self.project.name).then(function (result) {
                  if (result.error) {
                    self.marmoset_short_results = "errored!";
                    errors.report(result.result, sprintf("Unknown Marmoset Error submitting for %s", target));
                  } else {
                    cancelMarmosetRefresh();
                    var data = result.result;

                    if (data.length > 0 && data[0].status == "complete") {
                      var sub_pk = data[0].submission;
                      var related = _.filter(data, function (entry) {
                        return entry.submission === sub_pk;
                      });
                      var total = 0, passed = 0;
                      for (var i = 0; i < related.length; i++) {
                        total += related[i].points;
                        total_passed += data[i].outcome === "passed" ? data[i].points : 0;
                      }
                      
                      self.marmoset_short_results = 
                        sprintf("%s (%d/%d)", total_passed === total ? "passed" : "failed",
                                total_passed, total);
                    } else if (data.length > 0) {
                        sprintf("received %s (waiting on tests)",
                                $.timeago(data[0].timestamp));
                          
                    } else {
                      self.marmoset_short_results = 
                        sprintf("submitted %s (waiting on receipt)",
                                $.timeago(submitTime));
                    }
                  }
                }).catch(function (error) {
                  errors.report(error, sprintf("Could not fetch results for %s!", target));
                  self.marmoset_short_results = "could not fetch results...";
                  cancelMarmosetRefresh();
                });
              }, self.marmoset_timeout);
            }
          }).then(function () {
            self.marmoset_short_results = "submitting...";
          });
        });};

        /** Displays Marmoset Results. */
        self.marmoset_results = function () {
        };
      
        /** Try to load the question, and go back to the project if we can't. */ 
        try { 
          self.refresh();
        } catch (e) {
          errors.report({}, sprintf("Could not open question %s!", self.question));
          $state.go("edit-project");
        }
      }])
  .controller('EditFileController', ['$state', '$scope', '$timeout', '$q', 'openProject', 'openQuestion',
      'openFolder', 'openFile', 'error-service', 'settings-service', 'console-service', 'RenameFileModal',
      'ConfirmationMessageModal',
      function($state, $scope, $timeout, $q, openProject, openQuestion, openFolder, openFile, errors,
          settings, Console, renameModal, confirmModal) {
        var self = this;
        // Scope variable declarations follow.
        self.project = openProject;
        self.question = openQuestion;
        self.folder = openFolder;
        self.file = openFile;
        self.console = Console;
        self.isBinaryFile = false;
        self.ready = false;
        self.ext = self.file.split(".")[1];
        self.editor = null;
        self.timeout = null;
        self.editorOptions = {}; // Wait until we grab settings to load this.
        self.consoleLoad = function(console_cm) {
          self.console.inst = console_cm;
          self.console.inst.on("update", function() {
            var scr = self.console.inst.getScrollInfo();
            self.console.inst.scrollTo(scr.left, scr.height);
          });
        };
        self.consoleOptions = {
          lineWrapping: true,
          readOnly: true,
          mode: "text/plain",
          onLoad: self.consoleLoad
        };
<<<<<<< HEAD
=======
        self.colNums = ""; 
        self.timeout = null;
>>>>>>> f034bd70
        self.contents = "";
        var mime = {"c" : "text/x-c", "h" : "text/x-c", "rkt" : "text/x-scheme"}[self.ext] || "text/plain";
        // Saving event.
        function runWhenSaved(fn) {
          if (self.timeout) {
            $timeout.cancel(self.timeout);
            self.timeout = null;
            self.project.saveFile(self.question, self.folder, self.file, self.contents).then(function (){
                fn();
              })
              .catch(function (error) {
                errors.report(error, "Could not save file!");
              });
          } else {
            fn();
          }
        }
        $scope.$on('run-when-saved', function (evt, fn) {
          runWhenSaved(fn);
        });

        // Scope helper function follow.
        self.editorLoad = function(editor) {
          self.editor = editor;
          if (self.ext === "c" || self.ext==="h") {
            CodeMirror.registerHelper("lint","clike",function() {
              var found = [];
              _.forEach(self.console.errors,function(err) {
                var error = err[0], file = err[1].split("/");
                file = file[file.length-1];
                var line = _.max([err[2] - 1, 0]), column = err[3];
                var message = err[4];
                console.log(err);
                if (_.contains([self.file,
                                'final-link-result'],
                               file))
                  found.push({ from: CodeMirror.Pos(line, column),
                               to: CodeMirror.Pos(line),
                               message: message,
                               severity: 'error' });
              });
              return found;
            });
            self.editor.setOption("gutters", ["CodeMirror-lint-markers"]);
            self.editor.setOption("lint", true);
          }
          
          self.editor.on("change", function() {
            if(self.ready && self.timeout) {
              $timeout.cancel(self.timeout);
              self.timeout = null;
            }
            self.timeout = $timeout(function() {
              self.project.saveFile(self.question, self.folder, self.file, self.contents)
                .catch(function (error) {
                  errors.report(error, "Could not save file!");
                })
                .then(function () {
                  self.timeout = null;
                });
            }, 2000);
            self.console.errors = [];
            self.refreshSettings();
          });
          self.editor.on("cursorActivity", function(){
            self.timeout = $timeout(function (){
              self.colNums = self.editor.getCursor().line + ', ' + self.editor.getCursor().ch;
             }, 250);
          });  
        };    
        self.refreshSettings = function () {
          self.editorOptions = {
            lineWrapping: true,
            lineNumbers: !self.isBinaryFile,
            readOnly: !self.ready || self.isBinaryFile,
            mode: mime,
            theme: settings.settings['text_style'],
            tabSize: parseInt(settings.settings['tab_width']),
            indentUnit: parseInt(settings.settings['tab_width']),
            onLoad: self.editorLoad,
            extraKeys: {
              "F11": function() {
                self.editor.setOption('fullScreen', !self.editor.getOption('fullScreen'));
              },
              "Esc": function() {
                if(self.editor.getOption('fullScreen')) self.editor.setOption('fullScreen', false);
              }
            }
          };
          if (settings.settings['edit_mode'] === 'vim') {
            self.editorOptions['vim_mode'] = true;
          } else if(settings.settings['edit_mode'] === 'emacs') {
            self.editorOptions['keyMap'] = 'emacs';
            self.editorOptions['vim_mode'] = false;
          } else {
            self.editorOptions['keyMap'] = 'default';
            self.editorOptions['vim_mode'] = false;
          }
          
          // If the CodeMirror has been loaded, add it to the editor.
          if (self.editor) {
            for (var key in self.editorOptions) {
              self.editor.setOption(key, self.editorOptions[key]);
            }
            self.editor.addKeyMap({'Tab': 'insertSoftTab'});
          }
          // Force the font size at any rate.
          $('.CodeMirror').css('font-size', sprintf("%dpt", parseInt(settings.settings.font_size)));
        };
<<<<<<< HEAD

        self.renameFile = function() {
          renameModal(self.project, self.question, self.folder, self.file, function(newName) {
            $scope.$parent.refresh();
            $state.go("edit-project.editor.file", {part:self.folder, file:newName});
          });
        };

        self.deleteFile = function() {
          confirmModal("Delete File", "Are you sure you want to delete '"+self.file+"'?")
            .then(function() {
              self.project.deleteFile(self.question, self.folder, self.file)
                .then(function() {
                  $scope.$parent.refresh();
                  $state.go("edit-project.editor");
                });
            });
        };

        function handleCompileErr(msgs, warn_only) {
          if(msgs.length === 0) return;
          else if(!warn_only)
            self.console.write("Compilation failed with errors:\n");
          else
            self.console.write("Compilation generated warnings:\n");
          self.console.errors = msgs;
          if(self.ext=="h"||self.ext=="c") {
            self.editor.setOption("lint", false);
            self.editor.setOption("lint", true);
          }
          _.each(msgs, function(res) {
            self.console.write(sprintf("%s:%d:%d: %s\n", res[1], res[2], res[3], res[4]));
          });
        }

        self.runFile = function() {runWhenSaved(function () {
          self.killProgram().then(function() {
            self.console.clear();
            self.project.run(self.question, self.folder, self.file, self.contents, false)
              .then(function(res) {
                self.console.setRunning(self.project, [res.pid]);
                handleCompileErr(res.messages, true);
                self.console.write("Running '"+self.project.name+"/"+self.question+"':\n");
              })
              .catch(function(res) {
                if(res.status === "compile-failed") {
                  handleCompileErr(res.messages);
                } else {
                  errors.report(res.error, "An error occurred when running the project.");
                }
              });
          }).catch(function (error) {
            errors.report(error, "Could not kill program!");
          });
        });};

        self.testFile = function() {runWhenSaved(function () {
          self.killProgram().then(function() {
            self.console.clear();
            self.project.run(self.question, self.folder, self.file, self.contents, true)
              .then(function(res) {
                self.console.setRunning(self.project, res.pids);
                handleCompileErr(res.messages, true);
                self.console.write("Running tests for '"+self.project.name+"/"+self.question+"':\n");
              })
              .catch(function(res) {
                if(res.status === "compile-failed") {
                  handleCompileErr(res.messages);
                } else {
                  errors.report(res.error, "An error occurred when running the project.");
                }
              });
          }).catch(function (error) {
            errors.report(error, "Could not kill program!");
          });
        });};

        self.killProgram = function() {
          if(!self.console.PIDs) {
            return $q.when();
          }
          return $q.all(_.map(self.console.PIDs, function(id) {
            return self.project.kill(id);
          }))
          .catch(function (error) {
            errors.report(error, "Could not stop program!");
          })
          .then(function() {
            self.console.PIDs = null;
          });
        };

        self.userInput = "";
        self.sendInput = function($event) {
          if($event.keyCode == 13) {
            if(self.console.PID && !isNaN(self.console.PID)) {
              self.project.sendInput(self.console.PID, self.userInput);
              self.userInput = "";
            }
          }
        };

        self.sendEOF = function() {
          if(self.console.PID && !isNaN(self.console.PID)) {
            self.project.sendEOF(self.console.PID);
          }
        };

=======
>>>>>>> f034bd70
        // Initialization code goes here.
        var key = settings.addWatcher(function () {self.refreshSettings();}, true);
        $scope.$on("$destroy", function() {
          if (self.timeout && self.ready) {
            $timeout.cancel(self.timeout);
            self.project.saveFile(self.question, self.folder, self.file, self.contents);
          }
          settings.removeWatcher(key);
        });
        self.project.openFile(self.question, self.folder, self.file)
          .then(function(conts) {
            self.contents = conts;
            self.ready = true;
            self.refreshSettings();
          }).catch(function (error) {
            if (error.indexOf("bytes->string/utf-8: string is not a well-formed UTF-8 encoding") != -1)
              self.isBinaryFile = true;
            else {
              errors.report(error, sprintf("Unexpected error while reading file %s!", self.file));
              $state.go('edit-project.editor');
            }
            self.refreshSettings();
          });
        self.runFile = function() {
          self.project.run(self.question, self.folder, self.file, self.contents, false)
            .then(function(res) {
              console.log(res);
            });
        };
      }])
  // Configuration for routes
  .config(['$stateProvider', '$urlRouterProvider', function ($stateProvider, $urlRouterProvider) {
    $urlRouterProvider.otherwise('/');
    $stateProvider
      .state("list-projects", {
        url: "/",
        templateUrl: "frontend/templates/project-list-template.html",
        controller: "ProjectListController as projects",
        resolve: {projectList: ['$q', 'projects', 'error-service', 'socket', function ($q, projects, errors, ws) {
            return new function () {
              var self = this;
              self.list = [];
              self.question_list = [];
              /** Run this every time the state associated with this controller is loaded.
               *  Returns a deferred that resolves when the state is properly loaded */
              self.refresh = function () {
                return projects.list().then(function (projects_list) {
                  self.list = projects_list;

                  return $q.when(_.map(projects_list, function (project) {
                    return projects.open(project, 'none').then(function (project_object) {
                      var questions = project_object.questions();
                      self.question_list[project] = questions;
                    });
                  }));
                }).catch(function (error) {
                  errors.report(error, "Could not generate list of projects.");
                });
              };
              /** Store the key into our callback [this is important, as a new object
               *  is created every time into this state, and we'll have to remove the CB
               *  as to not leave a dangling reference]. 
               *
               *  Great manual memory management in JavaScript.
               */
              var cb_key = ws.register_callback('connected', function () {self.refresh();}, true);
              self.destroy = function () {
                ws.unregister_callback(cb_key);
              };
            }();
          }]},
        onExit: ['projectList', function (projectList) {
          projectList.destroy();
        }]
        })
      .state("edit-project", {
        url: "/project/{project}",
        templateUrl: "frontend/templates/project-template.html",
        controller: "ProjectController as projectView",
        resolve: {openProject: ['projects', '$state', '$stateParams', 'error-service', function(projects, $state, $stateParams, errors) {
          return projects.open($stateParams.project).catch(function (error) {
            errors.report(error, sprintf("Could not open project %s!", $stateParams.project));
            $state.go('list-projects');
          });
        }]},
        onExit: ['openProject', function (project) {
          project.close();
        }]
      })
      .state("edit-project.editor", {
        url: "/edit/{question}",
        templateUrl: "frontend/templates/project-editor-template.html",
        controller: "EditorController as editView",
        resolve: {openQuestion: ['$stateParams', function($stateParams) {
          return $stateParams.question;
        }]}
      })
      .state("edit-project.editor.file", {
        url: "/file/{part}/{file}",
        templateUrl: "frontend/templates/project-editor-editview-template.html",
        controller: "EditFileController as editFileView",
        resolve: {openFile: ['$stateParams', function($stateParams) {
            return $stateParams.file;
          }],
          openFolder: ['$stateParams', function($stateParams) {
            return $stateParams.part;
          }]}
      });
  }])
  .run(['cookie', 'socket', 'settings-service', 'error-service', 'projects', function(cookies, ws, settings, errors, projects) {
    ws.connect()
        .then(function () {
          return projects.fetch().catch(function (projects) {
            errors.report(projects, 'Could not fetch projects.');
          });
        });
    // Reload settings on (re)connect.
    ws.register_callback('connected', function () {
      return settings.load().catch(function (error) {
        errors.report(error, 'Could not load settings!');
      });
    });
  }]);<|MERGE_RESOLUTION|>--- conflicted
+++ resolved
@@ -641,11 +641,8 @@
           mode: "text/plain",
           onLoad: self.consoleLoad
         };
-<<<<<<< HEAD
-=======
-        self.colNums = ""; 
-        self.timeout = null;
->>>>>>> f034bd70
+        self.colNums = "";
+        self.editorFocus = false;
         self.contents = "";
         var mime = {"c" : "text/x-c", "h" : "text/x-c", "rkt" : "text/x-scheme"}[self.ext] || "text/plain";
         // Saving event.
@@ -710,12 +707,15 @@
             self.console.errors = [];
             self.refreshSettings();
           });
-          self.editor.on("cursorActivity", function(){
-            self.timeout = $timeout(function (){
-              self.colNums = self.editor.getCursor().line + ', ' + self.editor.getCursor().ch;
-             }, 250);
-          });  
-        };    
+          function updateColNums() {
+            $timeout(function() {
+              self.colNums = (self.editor.getCursor().line+1) + ", " + self.editor.getCursor().ch;
+            }, 0);
+          }
+          self.editor.on("cursorActivity", updateColNums);
+          self.editor.on("focus", updateColNums);
+          self.editor.on("blur", updateColNums);
+        };
         self.refreshSettings = function () {
           self.editorOptions = {
             lineWrapping: true,
@@ -755,7 +755,6 @@
           // Force the font size at any rate.
           $('.CodeMirror').css('font-size', sprintf("%dpt", parseInt(settings.settings.font_size)));
         };
-<<<<<<< HEAD
 
         self.renameFile = function() {
           renameModal(self.project, self.question, self.folder, self.file, function(newName) {
@@ -864,8 +863,6 @@
           }
         };
 
-=======
->>>>>>> f034bd70
         // Initialization code goes here.
         var key = settings.addWatcher(function () {self.refreshSettings();}, true);
         $scope.$on("$destroy", function() {
@@ -889,12 +886,6 @@
             }
             self.refreshSettings();
           });
-        self.runFile = function() {
-          self.project.run(self.question, self.folder, self.file, self.contents, false)
-            .then(function(res) {
-              console.log(res);
-            });
-        };
       }])
   // Configuration for routes
   .config(['$stateProvider', '$urlRouterProvider', function ($stateProvider, $urlRouterProvider) {
