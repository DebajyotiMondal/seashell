--- conflicted
+++ resolved
@@ -311,17 +311,11 @@
         var self = this;
         self.settings =  {
           font_size  : 10,
-<<<<<<< HEAD
-          edit_mode  : "standard",
-          tab_width  : 4,
-          text_style : "neat",
           theme_style : "default"
-=======
           editor_mode  : "standard",
           tab_width  : 2,
           text_style : "neat",
           use_space : true
->>>>>>> 6fde92fc
         };
         self.notify = {};
         var nKey = 0;
