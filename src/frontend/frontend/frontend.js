/**
 * Seashell's frontend.
 * Copyright (C) 2013-2014 The Seashell Maintainers.
 *
 * This program is free software: you can redistribute it and/or modify
 * it under the terms of the GNU General Public License as published by
 * the Free Software Foundation, either version 3 of the License, or
 * (at your option) any later version.
 *
 * See also 'ADDITIONAL TERMS' at the end of the included LICENSE file.
 *
 * This program is distributed in the hope that it will be useful,
 * but WITHOUT ANY WARRANTY; without even the implied warranty of
 * MERCHANTABILITY or FITNESS FOR A PARTICULAR PURPOSE.  See the
 * GNU General Public License for more details.
 *
 * You should have received a copy of the GNU General Public License
 * along with self program.  If not, see <http://www.gnu.org/licenses/>.
 */
angular.module('frontend-app', ['seashell-websocket', 'seashell-projects', 'jquery-cookie', 'ui.router',
    'ui.bootstrap', 'ui.codemirror'])
  // Error service.
  .service('error-service', function () {
    var self = this;
    self.errors = [];

    self.report = function (error, shorthand) {
      if (error) {
        self.errors.push({shorthand: shorthand, error: error});
      }
    };
    self.suppress = function (index) {
      self.errors.splice(index, 1);
    };
  })
  // Confirmation message modal service.
  .factory('ConfirmationMessageModal', ['$modal',
      function ($modal) {
        return function (title, message) {
          return $modal.open({
            templateUrl: "frontend/templates/confirmation-template.html",
            controller: ['$scope', function ($scope) {
              $scope.title = title;
              $scope.message = message;
            }]}).result;
        };
      }])
  // Delete Project Modal Service
  .factory('DeleteProjectModal', ['$modal', 'projects', 'error-service',
      function ($modal, projects, errors) {
        return function (project) {
          return $modal.open({
            templateUrl: "frontend/templates/delete-project-template.html",
            controller: ['$scope', function ($scope) {
              $scope.project = project;
            }]
          }).result.then(function () {
            return projects.delete(project).catch(
                function (error) {
                  errors.report(error, sprintf("Could not delete project %s!", project));
                });
          });
        };
      }])
  // New Project Modal Service
  .factory('NewProjectModal', ['$modal', 'projects', 'error-service',
      function ($modal, projects, errors) {
        return function () {
          return $modal.open({
            templateUrl: "frontend/templates/new-project-template.html",
            controller: ['$scope', '$state', 'projects', 'error-service',
            function ($scope, $state, projects, errors) {
              $scope.new_project_name = "";
              $scope.newProject = function () {
                if ($scope.new_project_name === "") {
                  return false;
                } else {
                  $scope.$close();
                  projects.create($scope.new_project_name).then(function () {
                    $state.go('edit-project', {project: $scope.new_project_name});
                  }).catch(function (error) {
                    errors.report(error, sprintf("Could not create project %s!", $scope.new_project_name));
                  });
                }
              };
            }]
          }).result;
        };
      }])
  // Directive for binding file uploads.
  .directive('filelistBind', ['$parse', function ($parse) {
    return {
      link: function (scope, elem, attrs) {
        elem.bind('change', function (event) {
          scope.$apply(function () {
            $parse(attrs.filelistBind).assign(scope, event.target.files);
          });
        });
      }
    };
  }])
  // Directive for 
  // New File Modal Service
  .factory('NewFileModal', ['$modal', 'error-service',
      function ($modal, errors) {
        return function (project, question, notify) {
          notify = notify || function () {};
          return $modal.open({
            templateUrl: "frontend/templates/new-file-template.html",
            controller: ['$scope', '$state', 'error-service', '$q',
            function ($scope, $state, errors, $q) {
              $scope.new_file_name = "";
              $scope.new_file_folder = question;
              $scope.new_file_upload = [];
              $scope.question = question;
              $scope.inputError = false;
              $scope.newFile = function () {
                // 4 cases: file name specified AND file to upload
                //          no file name AND file to upload
                //          file name AND no file to upload
                //          no file name AND no file to upload
                if ($scope.new_file_upload.length > 0 && $scope.new_file_name.length > 0) {
                  $scope.inputError = "Can't specify file name when uploading files!";
                  return false;
                } else if ($scope.new_file_upload.length > 0 && $scope.new_file_name.length === 0) {
                  // For each file, upload.
                  _.forEach($scope.new_file_upload, function (file) {
                    var filename = file.name; // NOTE: does not contain path information!
                    var reader = new FileReader();
                    reader.onload = function () {
                      project.createFile($scope.new_file_folder, question, filename, reader.result, "url")
                             .then(function () {
                               notify(true, true, project, question, $scope.new_file_folder, filename);
                             })
                             .catch(function (error) {
                               notify(true, false, project, question, $scope.new_file_folder, filename);
                               errors.report(error, sprintf("Could not upload file %s!", filename));
                             });
                    };
                    reader.onerror = function () {
                      $timeout(function () {
                        errors.report({}, sprintf("Could not read file %s!", filename));
                        notify(true, false, project, question, $scope.new_file_folder, filename);
                      });
                    };
                    reader.readAsDataURL(file);

                  });
                  $scope.$close();
                } else if ($scope.new_file_upload.length === 0 && $scope.new_file_name.length > 0) {
                  var filename = $scope.new_file_name;
                  var extension = filename.split('.').pop();
                  var result = null;
                  // Write default contents.
                  if (extension === 'c' || extension === 'h') {
                      result = project.createFile($scope.new_file_folder, question, filename, 
                                        sprintf("/**\n File: %s\nEnter a description for this file.\n*/\n", filename));
                  } else if (extension === 'rkt') {
                      result = project.createFile($scope.new_file_folder, question, filename,
                                        sprintf("#lang racket\n;; File %s\n;;Enter a description for this file.\n", filename));
                  } else {
                      result = project.createFile($scope.new_file_folder, question, filename);
                  }
                  result.then(function () {
                    notify(false, true, project, question, $scope.new_file_folder, filename);
                  })
                  .catch(function (error) {
                    notify(false, false, project, question, $scope.new_file_folder, filename);
                    errors.report(error, sprintf("Could not create file %s!", filename));
                  });
                  $scope.$close();
                } else {
                  $scope.inputError = "Need to specify file!";
                  return false;
                }
              };
            }]
          }).result;
        };
      }])
  // Submit to Marmoset Modal
  .factory('SubmitMarmosetModal', ['$modal', 'error-service',
      function ($modal, errors) {
        return function (project, question, notify) {
          notify = notify || function () {};
          return $modal.open({
            templateUrl: "frontend/templates/marmoset-submit-template.html",
            controller: ['$scope', '$state', 'error-service', '$q', 'marmoset',
            function ($scope, $state, errors, $q, marmoset) {
              $scope.marmoset_projects = marmoset.projects();
              $scope.selected_project = project.currentMarmosetProject(question) || undefined;
              $scope.submit = function() {
                $scope.$close();
                project.submit(question, $scope.selected_project)
                       .catch(function (error) {
                         errors.report(error, sprintf("Could not submit project %s!", $scope.selected_project));
                         notify(false, $scope.selected_project);
                       }).then(function () {
                         notify(true, $scope.selected_project);
                       });
              };
            }]}).result;
        };
      }])
  // Marmoset Results Modal
  .factory('MarmosetResultModal', ['$modal', 'error-service',
      function ($modal, errors) {
        return function (target) {
          return $modal.open({
            templateUrl: "frontend/templates/marmoset-results-template.html",
            controller: ['$scope', '$state', 'error-service', 'marmoset',
              function ($scope, $state, errors, marmoset) {
              }]});
        };
      }])
  // Settings service.
  .service('settings-service', ['$rootScope', '$modal', 'socket', 'error-service', '$q',
      function ($rootScope, $modal, ws, errors, $q) {
        var self = this;
        self.settings =  {
          font_size  : 10,
          edit_mode  : "standard",
          tab_width  : 2,
          text_style : "neat",
          use_space : true
        };
        self.notify = {};
        var nKey = 0;

        function notifyChanges () {
          _.forEach(self.notify, function (fn) {fn();});
        }

        /** Adds and removes watchers on the settings service. */
        self.addWatcher = function(fn, invoke) {
          self.notify[nKey] = fn;
          invoke && fn ();
          return nKey ++;
        };
        self.removeWatcher = function(key) {
          delete self.notify[key];
        };

        self.load = function () {
          return $q.when(ws.socket.getSettings()).then(function (settings) {
            if (settings)
              for (var k in settings)
                self.settings[k] = settings[k];
            notifyChanges();
          }).catch(function (message) {
            errors.report(message, "Could not load settings from server.");
          });
        };

        self.save = function () {
          return $q.when(ws.socket.saveSettings(self.settings));
        };

        self.dialog = function () {
          return $modal.open({
            templateUrl: "frontend/templates/settings-template.html",
            controller: ['$scope', function ($scope) {
              $scope.temp = _.clone(self.settings);
              $scope.saveSettings = function () {
                $scope.$close();
                self.settings = $scope.temp;
                self.save().then(notifyChanges).catch(
                  function (error) {
                    errors.report(error, "Could not save settings!");
                  });
                return true;
              };}]
            });
        };
      }])
  // Main controller
  .controller('FrontendController', ['$scope', 'socket', '$q', 'error-service', '$modal', 'ConfirmationMessageModal', 'cookieStore', '$window', 'settings-service',
      function ($scope, ws, $q, errors, $modal, confirm, cookieStore, $window, settings) {
        "use strict";
        var self = this;
        self.timeout = false;
        self.disconnected = false;
        self.failed = false;
        self.errors = errors;

        // Help function
        self.help = function () {
          $modal.open({templateUrl: "frontend/templates/help-template.html"});
        };
        // Logout
        self.logout = function () {
          confirm("Log out of Seashell",
            "Do you wish to logout?  Any unsaved data will be lost.")
            .then(function () {
              cookieStore.remove("seashell-session");
              $window.top.location = "https://cas.uwaterloo.ca/logout";
            });
        };
        // Settings
        self.settings = function () {
          settings.dialog();
        };
        // Reconnect
        self.reconnect = function () {
          ws.connect();
        };

        // This won't leak memory, as FrontendController stays in scope all the time.
        ws.register_callback('timein', function () {self.timeout = false;});
        ws.register_callback('timeout', function () {self.timeout = true;});
        ws.register_callback('connected',
            function () {self.disconnected = false; self.timeout = false; self.failed = false;}, true);
        ws.register_callback('disconnected', function () {self.disconnected = true;}, true);
        ws.register_callback('failed', function () {self.failed = true;}, true);
      }])
  // Controller for Project Lists
  .controller('ProjectListController', ['projectList', 'projects',
      'NewProjectModal', 'DeleteProjectModal', 'error-service',
      function (projectList, projects, newProjectModal, deleteProjectModal, errors) {
    var self = this;
    self.projectList = projectList;
    self.state = "list-projects";

    /** Delete onClick handler. */
    self.delete = function(project) {
      deleteProjectModal(project).then(function () {
        self.projectList.refresh();
      });
    };

    /** New Project Handler */
    self.new = function() {
      newProjectModal().then(function () {
        self.projectList.refresh();
      });
    };

    /** Fetch onClick handler. */
    self.fetch = function () {
      return projects.fetch().catch(function (projects) {
        errors.report(projects, 'Could not fetch projects.');
      }).then(function () {
        self.projectList.refresh();
      });
    };

    // Tests if project is deleteable
    self.isDeletable = function(project) {
      return ! /^[aA][0-9]+/.test(project);
    };
  }])
  // Project controller.
  .controller("ProjectController", ['$state', '$stateParams', '$scope', 'error-service',
      'openProject', 'cookieStore',
    function($state, $stateParams, $scope,  errors, openProject, cookies) {
      var self = this;
      self.state = 'edit-project';
      self.project = openProject;
      self.userid = cookies.get('seashell-session').user;
      self.is_deleteable = ! /^[aA][0-9]+/.test(self.project.name);
    }])
  // Editor Controller
  .controller("EditorController", ['$state', 'openQuestion', '$scope', 'error-service',
      'openProject', 'NewFileModal', 'SubmitMarmosetModal', '$interval', 'marmoset',
      function ($state, openQuestion, $scope, errors,
        openProject, newFileModal, submitMarmosetModal,
        $interval, marmoset) {
        var self = this;
        self.question = openQuestion;
        self.project = openProject;
        self.common_files = [];
        self.question_files = [];
        self.tests = [];
        self.marmoset_short_results = null;
        self.marmoset_refresh_interval = undefined;
        self.marmoset_timeout = 1000;

        // Destroy interval when scope goes away.
        function cancelMarmosetRefresh() {
          return self.marmoset_refresh_interval &&
            $interval.cancel(self.marmoset_refresh_interval);
        }
        $scope.$on('$destroy', cancelMarmosetRefresh);
       
        /** Refreshes the controller [list of files, ...] */ 
        self.refresh = function () {
          var result = self.project.filesFor(self.question);
          self.common_files = result.common;
          self.question_files = result.question;
          self.tests = result.tests;
        };

        /** Adds file to the project. */
        self.add_file = function () {
          newFileModal(self.project, self.question, function () {
            self.refresh();
          });
        };

        /** Submits the current question. */
        self.submit_question = function () {
          submitMarmosetModal(self.project, self.question, function (success, target) {
            if (!success) {
              self.marmoset_short_results = "failed to submit!";
            } else {
              var submitTime = new Date();
              cancelMarmosetRefresh();
              self.marmoset_refresh_interval = $interval(function () {
                marmoset.results(self.project.name).then(function (result) {
                  if (result.error) {
                    self.marmoset_short_results = "errored!";
                    errors.report(result.result, sprintf("Unknown Marmoset Error submitting for %s", target));
                  } else {
                    cancelMarmosetRefresh();
                    var data = result.result;

                    if (data.length > 0 && data[0].status == "complete") {
                      var sub_pk = data[0].submission;
                      var related = _.filter(data, function (entry) {
                        return entry.submission === sub_pk;
                      });
                      var total = 0, passed = 0;
                      for (var i = 0; i < related.length; i++) {
                        total += related[i].points;
                        total_passed += data[i].outcome === "passed" ? data[i].points : 0;
                      }
                      
                      self.marmoset_short_results = 
                        sprintf("%s (%d/%d)", total_passed === total ? "passed" : "failed",
                                total_passed, total);
                    } else if (data.length > 0) {
                        sprintf("received %s (waiting on tests)",
                                $.timeago(data[0].timestamp));
                          
                    } else {
                      self.marmoset_short_results = 
                        sprintf("submitted %s (waiting on receipt)",
                                $.timeago(submitTime));
                    }
                  }
                }).catch(function (error) {
                  errors.report(error, sprintf("Could not fetch results for %s!", target));
                  self.marmoset_short_results = "could not fetch results...";
                  cancelMarmosetRefresh();
                });
              }, self.marmoset_timeout);
            }
          }).then(function () {
            self.marmoset_short_results = "submitting...";
          });
        };

        /** Displays Marmoset Results. */
        self.marmoset_results = function () {
        };
      
        /** Try to load the question, and go back to the project if we can't. */ 
        try { 
          self.refresh();
        } catch (e) {
          errors.report({}, sprintf("Could not open question %s!", self.question));
          $state.go("edit-project");
        }
      }])
  .controller('EditFileController', ['$state', '$scope', '$timeout', 'openProject', 'openQuestion',
      'openFolder', 'openFile', 'error-service', 'settings-service',
      function($state, $scope, $timeout, openProject, openQuestion, openFolder, openFile, errors, settings) {
        var self = this;
        // Scope variable declarations follow.
        self.project = openProject;
        self.question = openQuestion;
        self.folder = openFolder;
        self.file = openFile;
        self.isBinaryFile = false;
        self.ready = false;
        self.ext = self.file.split(".")[1];
        self.editor = null;
        self.editorOptions = {}; // Wait until we grab settings to load this.
        self.consoleOptions = {
          lineWrapping: true,
          readOnly: true
        };
        self.timeout = null;
        self.contents = "";
        var mime = {"c" : "text/x-c", "h" : "text/x-c", "rkt" : "text/x-scheme"}[self.ext] || "text/plain";
        // Scope helper function follow.
        self.editorLoad = function(editor) {
          self.editor = editor;
          self.editor.on("change", function() {
            if(self.ready)
              $timeout.cancel(self.timeout);
            self.timeout = $timeout(function() {
              self.project.saveFile(self.question, self.folder, self.file, self.contents);
            }, 2000);
          self.refreshSettings();
          });
        };
        self.refreshSettings = function () {
          self.editorOptions = {
            lineWrapping: true,
            lineNumbers: !self.isBinaryFile,
            readOnly: !self.ready || self.isBinaryFile,
            mode: mime,
            theme: settings.settings['text_style'],
            tabSize: parseInt(settings.settings['tab_width']),
            indentUnit: parseInt(settings.settings['tab_width']),
            onLoad: self.editorLoad
          };
          if (settings.settings['edit_mode'] === 'vim') {
            self.editorOptions['vim_mode'] = true;
          } else if(settings.settings['edit_mode'] === 'emacs') {
            self.editorOptions['keyMap'] = 'emacs';
            self.editorOptions['vim_mode'] = false;
          } else {
            self.editorOptions['keyMap'] = 'default';
            self.editorOptions['vim_mode'] = false;
          }

          // If the CodeMirror has been loaded, add it to the editor.
          if (self.editor) {
            for (var key in self.editorOptions) {
              self.editor.setOption(key, self.editorOptions[key]);
            }
            self.editor.addKeyMap({'Tab': 'insertSoftTab'});
          }
          // Force the font size at any rate.
          $('.CodeMirror').css('font-size', sprintf("%dpt", parseInt(settings.settings.font_size)));
        };

<<<<<<< HEAD
        self.runFile = function() {
          self.project.run(self.question, self.folder, self.file, self.contents, false)
            .then(function(res) {
              console.log(res);
            });
        };
=======
        // Initialization code goes here.
        var key = settings.addWatcher(function () {self.refreshSettings();}, true);
        $scope.$on("$destroy", function() {
          if (self.timeout)
            $timeout.cancel(self.timeout);
          if (self.ready)
            self.project.saveFile(self.question, self.folder, self.file, self.contents);
          settings.removeWatcher(key);
        });
        self.project.openFile(self.question, self.folder, self.file)
          .then(function(conts) {
            self.contents = conts;
            self.ready = true;
            self.refreshSettings();
          }).catch(function (error) {
            if (error.indexOf("bytes->string/utf-8: string is not a well-formed UTF-8 encoding") != -1)
              self.isBinaryFile = true;
            else {
              errors.report(error, sprintf("Unexpected error while reading file %s!", self.file));
              $state.go('edit-project.editor');
            }
            self.refreshSettings();
          });
>>>>>>> a0de1769
      }])
  // Configuration for routes
  .config(['$stateProvider', '$urlRouterProvider', function ($stateProvider, $urlRouterProvider) {
    $urlRouterProvider.otherwise('/');
    $stateProvider
      .state("list-projects", {
        url: "/",
        templateUrl: "frontend/templates/project-list-template.html",
        controller: "ProjectListController as projects",
        resolve: {projectList: ['$q', 'projects', 'error-service', 'socket', function ($q, projects, errors, ws) {
            return new function () {
              var self = this;
              self.list = [];
              self.question_list = [];
              /** Run this every time the state associated with this controller is loaded.
               *  Returns a deferred that resolves when the state is properly loaded */
              self.refresh = function () {
                return projects.list().then(function (projects_list) {
                  self.list = projects_list;

                  return $q.when(_.map(projects_list, function (project) {
                    return projects.open(project, 'none').then(function (project_object) {
                      var questions = project_object.questions();
                      self.question_list[project] = questions;
                    });
                  }));
                }).catch(function (error) {
                  errors.report(error, "Could not generate list of projects.");
                });
              };
              /** Store the key into our callback [this is important, as a new object
               *  is created every time into this state, and we'll have to remove the CB
               *  as to not leave a dangling reference]. 
               *
               *  Great manual memory management in JavaScript.
               */
              var cb_key = ws.register_callback('connected', function () {self.refresh();}, true);
              self.destroy = function () {
                ws.unregister_callback(cb_key);
              };
            }();
          }]},
        onExit: ['projectList', function (projectList) {
          projectList.destroy();
        }]
        })
      .state("edit-project", {
        url: "/project/{project}",
        templateUrl: "frontend/templates/project-template.html",
        controller: "ProjectController as projectView",
        resolve: {openProject: ['projects', '$state', '$stateParams', 'error-service', function(projects, $state, $stateParams, errors) {
          return projects.open($stateParams.project).catch(function (error) {
            errors.report(error, sprintf("Could not open project %s!", $stateParams.project));
            $state.go('list-projects');
          });
        }]},
        onExit: ['openProject', function (project) {
          project.close();
        }]
      })
      .state("edit-project.editor", {
        url: "/edit/{question}",
        templateUrl: "frontend/templates/project-editor-template.html",
        controller: "EditorController as editView",
        resolve: {openQuestion: ['$stateParams', function($stateParams) {
          return $stateParams.question;
        }]}
      })
      .state("edit-project.editor.file", {
        url: "/file/{part}/{file}",
        templateUrl: "frontend/templates/project-editor-editview-template.html",
        controller: "EditFileController as editFileView",
        resolve: {openFile: ['$stateParams', function($stateParams) {
            return $stateParams.file;
          }],
          openFolder: ['$stateParams', function($stateParams) {
            return $stateParams.part;
          }]}
      });
  }])
  .run(['cookie', 'socket', 'settings-service', 'error-service', 'projects', function(cookies, ws, settings, errors, projects) {
    ws.connect()
        .then(function () {
          return projects.fetch().catch(function (projects) {
            errors.report(projects, 'Could not fetch projects.');
          });
        });
    // Reload settings on (re)connect.
    ws.register_callback('connected', function () {
      return settings.load().catch(function (error) {
        errors.report(error, 'Could not load settings!');
      });
    });
  }]);<|MERGE_RESOLUTION|>--- conflicted
+++ resolved
@@ -273,6 +273,16 @@
             });
         };
       }])
+  .service('console-service', ['$rootScope', 'socket', function($scope, socket) {
+    var self = this;
+    self.contents = "";
+    socket.register_callback("io", function(io) {
+      console.log(io);
+    });
+    socket.register_callback("test", function(test) {
+      console.log(test);
+    });
+  }])
   // Main controller
   .controller('FrontendController', ['$scope', 'socket', '$q', 'error-service', '$modal', 'ConfirmationMessageModal', 'cookieStore', '$window', 'settings-service',
       function ($scope, ws, $q, errors, $modal, confirm, cookieStore, $window, settings) {
@@ -463,14 +473,15 @@
         }
       }])
   .controller('EditFileController', ['$state', '$scope', '$timeout', 'openProject', 'openQuestion',
-      'openFolder', 'openFile', 'error-service', 'settings-service',
-      function($state, $scope, $timeout, openProject, openQuestion, openFolder, openFile, errors, settings) {
+      'openFolder', 'openFile', 'error-service', 'settings-service', 'console-service',
+      function($state, $scope, $timeout, openProject, openQuestion, openFolder, openFile, errors, settings, Console) {
         var self = this;
         // Scope variable declarations follow.
         self.project = openProject;
         self.question = openQuestion;
         self.folder = openFolder;
         self.file = openFile;
+        self.console = Console;
         self.isBinaryFile = false;
         self.ready = false;
         self.ext = self.file.split(".")[1];
@@ -480,7 +491,6 @@
           lineWrapping: true,
           readOnly: true
         };
-        self.timeout = null;
         self.contents = "";
         var mime = {"c" : "text/x-c", "h" : "text/x-c", "rkt" : "text/x-scheme"}[self.ext] || "text/plain";
         // Scope helper function follow.
@@ -527,14 +537,12 @@
           $('.CodeMirror').css('font-size', sprintf("%dpt", parseInt(settings.settings.font_size)));
         };
 
-<<<<<<< HEAD
         self.runFile = function() {
           self.project.run(self.question, self.folder, self.file, self.contents, false)
             .then(function(res) {
-              console.log(res);
             });
         };
-=======
+
         // Initialization code goes here.
         var key = settings.addWatcher(function () {self.refreshSettings();}, true);
         $scope.$on("$destroy", function() {
@@ -558,7 +566,6 @@
             }
             self.refreshSettings();
           });
->>>>>>> a0de1769
       }])
   // Configuration for routes
   .config(['$stateProvider', '$urlRouterProvider', function ($stateProvider, $urlRouterProvider) {
