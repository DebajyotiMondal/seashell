--- conflicted
+++ resolved
@@ -497,7 +497,6 @@
     self._contents = "";
     var ind = "";
     var spl ="";
-<<<<<<< HEAD
     var return_codes = {
       "1":"An error occurred",
       "23":"Memory leak",
@@ -507,7 +506,6 @@
       "254":"Program was killed",
       "255":"Timeout"
     };
-=======
     var asan_contents = [];
 
     // contents is an array of lines of address sanitizer output
@@ -559,7 +557,6 @@
         });
       }
     }
->>>>>>> cc931850
 
     socket.register_callback("io", function(io) {
       if(io.type == "stdout") {
@@ -599,20 +596,16 @@
         self._write(self.stdout);
         self._write(self.stderr);
         self.stdout = self.stderr = "";
-<<<<<<< HEAD
-        self.write("Program finished with exit code "+io.status);
-        if(io.status !== 0 && return_codes[io.status]) {
-          self.write(sprintf(" (%s)", return_codes[io.status]));
-        }
-        self.write(".\n");
-=======
         if(self.asan_parse) {
           parse_asan_output(asan_contents);
           self.asan_parse = false;
           asan_contents = [];
         }
-        self.write("Program finished with exit code "+io.status+".\n");
->>>>>>> cc931850
+        self.write("Program finished with exit code "+io.status);
+        if(io.status !== 0 && return_codes[io.status]) {
+          self.write(sprintf(" (%s)", return_codes[io.status]));
+        }
+        self.write(".\n");
         self.PIDs = null;
         self.running = false;
       }
