--- conflicted
+++ resolved
@@ -20,640 +20,7 @@
 
 /* jshint supernew: true */
 angular.module('frontend-app', ['seashell-websocket', 'seashell-projects', 'jquery-cookie', 'ui.router',
-<<<<<<< HEAD
     'ui.bootstrap', 'ui.codemirror', 'cfp.hotkeys', 'door3.css'])
-  .filter('projectFilter', function() {
-    return function(input, type){
-      var pattAssn = new RegExp('^A[0-9]+$');
-      var pattTut = new RegExp('^Tut[0-9]+$');
-      var pattLec = new RegExp('^Lec[0-9]+$');
-      var out = [];
-      for(var i = 0; i < input.length; i++){
-        if(type === 'A'){
-          if(pattAssn.test(input[i][0])){
-            out.push(input[i][0]);
-          }
-        }
-        else if(type === 'TUT'){
-          if(pattTut.test(input[i][0])){
-            out.push(input[i][0]);
-          }
-        }
-        else if(type === 'LEC'){
-          if(pattLec.test(input[i][0])){
-            out.push(input[i][0]);
-          }
-        }
-        else {
-          if(!pattAssn.test(input[i][0]) && !pattTut.test(input[i][0]) && !pattLec.test(input[i][0])){
-            out.push(input[i][0]);
-          }
-        }
-      }
-      return out;
-    };
-  })
-  // Error service.
-  .service('error-service', ['$rootScope', '$timeout', '$sce',
-    function ($rootScope, $timeout, $sce) {
-    var self = this;
-    self.errors = [];
-
-    self.types = {
-      "seashell" : "If this error persists, please email <a href='mailto:seashell@cs.uwaterloo.ca'>seashell@cs.uwaterloo.ca</a> the error message, and the following information for debugging purposes:",
-      "marmoset" : "Make sure you can still access Marmoset's web interface, and try again in a few minutes.",
-      "webserver" : "Make sure you can access other websites located on the student.cs.uwaterloo.ca subdomain and try again in a few minutes."
-    };
-
-    self.getMessage = function(type) {
-      return $sce.trustAsHtml(type ? self.types[type] : self.types.seashell);
-    };
-
-    self.report = function (error, shorthand, type) {
-      if (error) {
-        self.errors.push({shorthand: shorthand, error: error, type: type});
-        $timeout(function() {$rootScope.$broadcast('window-resized');}, 0);
-      }
-    };
-    self.suppress = function (index) {
-      self.errors.splice(index, 1);
-      $timeout(function() {$rootScope.$broadcast('window-resized');}, 0);
-    };
-  }])
-  // Confirmation message modal service.
-  .factory('ConfirmationMessageModal', ['$modal',
-      function ($modal) {
-        return function (title, message) {
-          return $modal.open({
-            templateUrl: "frontend/templates/confirmation-template.html",
-            controller: ['$scope', function ($scope) {
-              $scope.title = title;
-              $scope.message = message;
-            }]}).result;
-        };
-      }])
-  .factory('LoginModal', ['$modal',
-      function($modal) {
-        return function() { return $modal.open({
-          templateUrl: "frontend/templates/login-template.html",
-          controller: ['$scope', '$window', 'cookieStore', 'socket',
-            function($scope, $window, cookieStore, ws) {
-              $scope.username = "";
-              $scope.password = "";
-              $scope.reset = false;
-              $scope.busy = false;
-              $scope.error = false;
-
-              var current = cookieStore.get(SEASHELL_CREDS_COOKIE);
-              if (current) {
-                $scope.username = current.user;
-              }
-            
-              $scope.login = function() {
-                $scope.busy = true;
-                $scope.error = false;
-                var target = sprintf("https://%s%s/cgi-bin/login2.cgi",
-                  $window.location.host,
-                  $window.location.pathname.substring(0, $window.location.pathname.lastIndexOf('/')));
-                $.ajax({url: target,
-                        type: "POST",
-                        data: {"u": $scope.username, "p": $scope.password, "reset": $scope.reset},
-                        dataType: "json"})
-                  .done(function(data) {
-                    $scope.$apply(function() {
-                      $scope.busy = false;
-                      if(data.error !== undefined) {
-                        $scope.error = sprintf("An error was encountered while logging in: %s (code %d)",
-                          data.error.message, data.error.code);
-                        console.log(self.error);
-                      } else if(data.port !== undefined) {
-                        cookieStore.add(SEASHELL_CREDS_COOKIE, data, {secure:true});
-                        console.log("All done login!");
-                        ws.connect().then(function() {
-                          $scope.$dismiss();
-                        })
-                        .catch(function() {
-                          $scope.error = "Could not connect to the websocket!";
-                        });
-                      } else {
-                        $scope.error = "An internal error occurred: " + textStatus;
-                        console.log(error);
-                      }
-                    });
-                  }).fail(function(error) {
-                    $scope.$apply(function() {
-                      $scope.busy = false;
-                      $scope.error = error;
-                      console.log(error);
-                    });
-                  });
-              };
-            }
-          ]}).result; };
-      }])
-  // Delete Project Modal Service
-  .factory('DeleteProjectModal', ['$modal', 'projects', 'error-service',
-      function ($modal, projects, errors) {
-        return function (project) {
-          return $modal.open({
-            templateUrl: "frontend/templates/delete-project-template.html",
-            controller: ['$scope', function ($scope) {
-              $scope.project = project;
-            }]
-          }).result.then(function () {
-            return projects.delete(project).catch(
-                function (error) {
-                  errors.report(error, sprintf("Could not delete project %s!", project));
-                });
-          });
-        };
-      }])
-  // New Project Modal Service
-  .factory('NewProjectModal', ['$modal', 'projects', 'error-service',
-      function ($modal, projects, errors) {
-        return function () {
-          return $modal.open({
-            templateUrl: "frontend/templates/new-project-template.html",
-            controller: ['$scope', '$state', 'projects', 'error-service',
-            function ($scope, $state, projects, errors) {
-              $scope.new_project_name = "";
-              $scope.newProject = function () {
-                if ($scope.new_project_name === "") {
-                  return false;
-                } else {
-                  $scope.$close();
-                  projects.create($scope.new_project_name).then(function () {
-                    $state.go('edit-project', {project: $scope.new_project_name});
-                  }).catch(function (error) {
-                    errors.report(error, sprintf("Could not create project %s!", $scope.new_project_name));
-                  });
-                }
-              };
-            }]
-          }).result;
-        };
-      }])
-  // Directive for binding a mutator watcher (HTML5)
-  .directive('whenVisible', ['$parse', function ($parse) {
-    return {
-      link: function (scope, elem, attrs) {
-        var triggered = false;
-        scope.$watch(function () {
-          if (elem.is(':visible') && !triggered) {
-            $parse(attrs.whenVisible)(scope);
-            triggered = true;
-          }
-        });
-      }
-    };
-  }])
-  // Directive for binding file uploads.
-  .directive('filelistBind', ['$parse', function ($parse) {
-    return {
-      link: function (scope, elem, attrs) {
-        elem.bind('change', function (event) {
-          scope.$apply(function () {
-            $parse(attrs.filelistBind).assign(scope, event.target.files);
-          });
-        });
-      }
-    };
-  }])
-  .directive('focusOn', ['$timeout', function($timeout) {
-     return function(scope, elem, attr) {
-        scope.$on(attr.focusOn, function(e) {
-            $timeout(function () {elem[0].focus();});
-        });
-     };
-  }])
-  .factory('RenameFileModal', ['$modal', 'error-service',
-    function($modal, errors) {
-      return function(project, question, folder, file, notify) {
-        notify = notify || function() {};
-        return $modal.open({
-          templateUrl: "frontend/templates/rename-file-template.html",
-          controller: ["$scope", "$state", "error-service",
-            function($scope, $state, errors) {
-              $scope.rename_name = file;
-              $scope.renameFile = function() {
-                project.renameFile(question, folder, file, folder, $scope.rename_name)
-                  .then(function() {
-                    $scope.$close();
-                    notify($scope.rename_name);
-                  })
-                  .catch(function(err) {
-                    $scope.$dismiss();
-                    errors.report(err, "An error occurred while renaming the file.");
-                  });
-              };
-            }]
-          });
-      };
-  }])
-  // Directive for 
-  // New File Modal Service
-  .factory('NewFileModal', ['$modal', 'error-service',
-      function ($modal, errors) {
-        return function (project, question, notify) {
-          notify = notify || function () {};
-          return $modal.open({
-            templateUrl: "frontend/templates/new-file-template.html",
-            controller: ['$scope', '$state', 'error-service', '$q', '$timeout',
-            function ($scope, $state, errors, $q, $timeout) {
-              $scope.new_file_name = "";
-              $scope.new_file_folder = question;
-              $scope.new_file_upload = [];
-              $scope.question = question;
-              $scope.inputError = false;
-              $scope.normalize = false;
-              $scope.newFile = function () {
-                // 4 cases: file name specified AND file to upload
-                //          no file name AND file to upload
-                //          file name AND no file to upload
-                //          no file name AND no file to upload
-                if ($scope.new_file_upload.length > 0 && $scope.new_file_name.length > 0) {
-                  $scope.inputError = "Can't specify file name when uploading files!";
-                  return false;
-                } else if ($scope.new_file_upload.length > 0 && $scope.new_file_name.length === 0) {
-                  // For each file, upload.
-                  _.forEach($scope.new_file_upload, function (file) {
-                    var filename = file.name; // NOTE: does not contain path information!
-                    var reader = new FileReader();
-                    var extension = filename.split('.').pop();
-                    var normalize = $scope.normalize && ['c', 'h', 'txt', 'rkt', 'in', 'expect'].indexOf(extension) >= 0;
-                    reader.onload = function () {
-                      project.createFile($scope.new_file_folder, question,
-                        filename, reader.result, "url", normalize)
-                             .then(function () {
-                               notify(true, true, project, question, $scope.new_file_folder, filename);
-                             })
-                             .catch(function (error) {
-                               notify(true, false, project, question, $scope.new_file_folder, filename);
-                               errors.report(error, sprintf("Could not upload file %s!", filename));
-                             });
-                    };
-                    reader.onerror = function () {
-                      $timeout(function () {
-                        errors.report({}, sprintf("Could not read file %s!", filename));
-                        notify(true, false, project, question, $scope.new_file_folder, filename);
-                      });
-                    };
-                    reader.readAsDataURL(file);
-
-                  });
-                  $scope.$close();
-                } else if ($scope.new_file_upload.length === 0 && $scope.new_file_name.length > 0) {
-                  var filename = $scope.new_file_name;
-                  var extension = filename.split('.').pop();
-                  var result = null;
-                  // Write default contents.
-                  if (extension === 'c' || extension === 'h') {
-                      result = project.createFile($scope.new_file_folder, question, filename, 
-                                        sprintf("/**\n File: %s\nEnter a description for this file.\n*/\n", filename));
-                  } else if (extension === 'rkt') {
-                      result = project.createFile($scope.new_file_folder, question, filename,
-                                        sprintf("#lang racket\n;; File %s\n;;Enter a description for this file.\n", filename));
-                  } else {
-                      result = project.createFile($scope.new_file_folder, question, filename);
-                  }
-                  result.then(function () {
-                    notify(false, true, project, question, $scope.new_file_folder, filename);
-                  })
-                  .catch(function (error) {
-                    notify(false, false, project, question, $scope.new_file_folder, filename);
-                    errors.report(error, sprintf("Could not create file %s!", filename));
-                  });
-                  $scope.$close();
-                } else {
-                  $scope.inputError = "Need to specify file!";
-                  return false;
-                }
-              };
-            }]
-          }).result;
-        };
-      }])
-  // Directive for New Question Modal Service
-  .factory('NewQuestionModal', ['$modal', 'error-service',
-    function ($modal, errors){
-        return function(project){
-            return $modal.open({
-                templateUrl: "frontend/templates/new-question.template.html",
-                controller:  ['$scope', '$state', 'error-service', '$q',
-                function ($scope, $state, errors, $q){
-                    $scope.new_question_name = "";
-                    $scope.inputError = false;
-                    $scope.newQuestion = function () {
-                        var promise = project.createQuestion($scope.new_question_name);
-                        if(promise) promise.then(function () {
-                            $state.go("edit-project.editor",
-                                      {question:$scope.new_question_name});
-                            $scope.$close();
-                        });
-                    };
-                }]
-            }).result;
-        };
-    }])
-  // Submit to Marmoset Modal
-  .factory('SubmitMarmosetModal', ['$modal', 'error-service',
-      function ($modal, errors) {
-        return function (project, question, notify) {
-          notify = notify || function () {};
-          return $modal.open({
-            templateUrl: "frontend/templates/marmoset-submit-template.html",
-            controller: ['$scope', '$state', 'error-service', '$q', 'marmoset',
-            function ($scope, $state, errors, $q, marmoset) {
-              $q.all([marmoset.projects(), project.currentMarmosetProject(question) || undefined])
-                .then(function(res) {
-                  $scope.marmoset_projects = res[0];
-                  $scope.selected_project = res[1];
-                  $scope.submit = function() {
-                    $scope.$close();
-                    project.submit(question, $scope.selected_project)
-                       .catch(function (error) {
-                         var type = error.error.indexOf("marmoset_submit")===-1 ? "seashell" : "marmoset";
-                         errors.report(error, sprintf("Could not submit project %s!", $scope.selected_project), type);
-                         notify(false, $scope.selected_project);
-                       }).then(function () {
-                         notify(true, $scope.selected_project);
-                       });
-                  };
-                });
-            }]}).result;
-        };
-      }])
-  // Marmoset Results Modal
-  .factory('MarmosetResultsModal', ['$modal', 'error-service',
-      function ($modal, errors) {
-        return function (results) {
-          return $modal.open({
-            templateUrl: "frontend/templates/marmoset-results-template.html",
-            size: "lg",
-            controller: ['$scope', '$state', 'error-service',
-              function ($scope, $state, errors) {
-                $scope.results = results;
-              }]});
-        };
-      }])
-  // Settings service.
-  .service('settings-service', ['$rootScope', '$modal', 'socket', 'error-service', '$q',
-      function ($rootScope, $modal, ws, errors, $q) {
-        var self = this;
-        self.settings =  {
-          font : "Courier New",
-          font_size  : 10,
-          theme_style : "default",
-          editor_mode  : "standard",
-          tab_width  : 2,
-          text_style : "neat",
-          use_space : true,
-          force_narrow : false
-        };
-        self.notify = {};
-        var nKey = 0;
-
-        function notifyChanges () {
-          _.forEach(self.notify, function (fn) {fn();});
-        }
-
-        /** Adds and removes watchers on the settings service. */
-        self.addWatcher = function(fn, invoke) {
-          self.notify[nKey] = fn;
-          var result = invoke && fn ();
-          return nKey ++;
-        };
-        self.removeWatcher = function(key) {
-          delete self.notify[key];
-        };
-
-        self.load = function () {
-          return $q.when(ws.socket.getSettings()).then(function (settings) {
-            if (settings)
-              for (var k in settings)
-                self.settings[k] = settings[k];
-            // Backwards compatibility.
-            if (typeof self.settings.font_size === 'string') {
-              self.settings.font_size = parseInt(self.settings.font_size);
-            }
-            notifyChanges();
-          }).catch(function (message) {
-            errors.report(message, "Could not load settings from server.");
-          });
-        };
-
-        self.save = function () {
-          return $q.when(ws.socket.saveSettings(self.settings));
-        };
-
-        self.dialog = function () {
-          return $modal.open({
-            templateUrl: "frontend/templates/settings-template.html",
-            controller: ['$scope', function ($scope) {
-              $scope.temp = _.clone(self.settings);
-              $scope.saveSettings = function () {
-                $scope.$close();
-                self.settings = $scope.temp;
-                self.save().then(notifyChanges).catch(
-                  function (error) {
-                    errors.report(error, "Could not save settings!");
-                  });
-                return true;
-              };}]
-            });
-        };
-      }])
-  .service('console-service', ['$rootScope', 'socket', function($scope, socket) {
-    var self = this;
-    self.PIDs = null;
-    // running is true iff we are running with "run", allows input
-    self.running = false;
-    self.inst = null;
-    self.contents = "";
-    self.errors = [];
-    // Buffers
-    self.stdout = "";
-    self.stderr = "";
-    self.asan_parse = false;
-    self._contents = "";
-    var ind = "";
-    var spl ="";
-    var return_codes = {
-      "1":"An error occurred",
-      "23":"Memory leak",
-      "134":"Assertion failed",
-      "136":"Erroneous arithmetic operation",
-      "139":"Segmentation fault",
-      "254":"Program was killed",
-      "255":"Timeout"
-    };
-    var asan_contents = [];
-
-    // contents is an array of lines of address sanitizer output
-    function parse_asan_output(contents) {
-      var filepatt = /\/([^\/]+:[0-9]+)$/;
-      var addrpatt = /0x[0-9a-f]{12}/;
-      if(/ SEGV /.test(contents[1])) { // segfault
-        self._write(sprintf("%s: Attempt to access invalid address %s.\n",
-          filepatt.exec(contents[2])[1],
-          addrpatt.exec(contents[1])));
-      }
-      else if(/stack-buffer-(over|under)flow /.test(contents[1])) { // stack buffer overflow
-        self._write(sprintf("%s: Stack buffer overflow on address %s. Check array indices.\n",
-          filepatt.exec(contents[3])[1],
-          addrpatt.exec(contents[1])));
-      }
-      else if(/heap-buffer-(over|under)flow /.test(contents[1])) { // heap buffer overflow
-        self._write(sprintf("%s: Heap buffer overflow on address %s. Check indices used for dynamically allocated arrays.\n",
-          filepatt.exec(contents[3])[1],
-          addrpatt.exec(contents[1])));
-      }
-      else if(/LeakSanitizer:/.test(contents[1])) { // memory leak
-        self._write("Memory leaks occurred:\n");
-        for(var idx=3; idx < contents.length; idx++) {
-          if(/^(Direct|Indirect)/.test(contents[idx])) {
-            var last = idx;
-            for(; !/^$/.test(contents[last]); last++);
-            last--;
-            self._write(sprintf("  %s byte(s) allocated at %s never freed.\n",
-              /[0-9]+/.exec(contents[idx]),
-              filepatt.exec(asan_contents[last])[1]));
-            idx = last+1;
-          }
-        }
-      }
-      else if(/heap-use-after-free /.test(contents[1])) { // use after free
-        self._write(sprintf("%s: Using address %s after it has been freed.\n",
-          filepatt.exec(contents[3])[1],
-          addrpatt.exec(contents[1])));
-      }
-      else if(/double-free /.test(contents[1])) { // double free
-        self._write(sprintf("%s: Attempting to free address %s, which has already been freed.\n",
-          filepatt.exec(contents[3])[1],
-          addrpatt.exec(contents[1])));
-      }
-      else { // else print usual message
-        _.each(contents, function(line) {
-          self._write(line + "\n");
-        });
-      }
-    }
-
-    socket.register_callback("io", function(io) {
-      if(io.type == "stdout") {
-        ind = io.message.indexOf("\n");
-        if(ind > -1) {
-          spl = io.message.split("\n");
-          self._write(self.stdout);
-          while(spl.length>1) { self._write(spl.shift() + "\n"); }
-          self.stdout = spl[0];
-        }
-        else
-          self.stdout += io.message;
-      }
-      else if(io.type == "stderr") {
-        ind = io.message.indexOf("\n");
-        if(ind > -1) {
-          if(!self.asan_parse)
-            self._write(self.stderr);
-          else
-            io.message = self.stderr + io.message;
-          spl = io.message.split("\n");
-          while(spl.length>1) {
-            if(!self.asan_parse && /^=+$/.test(spl[0])) {
-              self.asan_parse = true;
-            }
-            else if(!self.asan_parse)
-              self._write(spl.shift() + "\n");
-            else
-              asan_contents.push(spl.shift());
-          }
-          self.stderr = spl[0];
-        }
-        else
-          self.stderr += io.message;
-      }
-      else if(io.type == "done") {
-        self._write(self.stdout);
-        self._write(self.stderr);
-        self.stdout = self.stderr = "";
-        if(self.asan_parse) {
-          parse_asan_output(asan_contents);
-          self.asan_parse = false;
-          asan_contents = [];
-        }
-        self.write("Program finished with exit code "+io.status);
-        if(io.status !== 0 && return_codes[io.status]) {
-          self.write(sprintf(" (%s)", return_codes[io.status]));
-        }
-        self.write(".\n");
-        self.PIDs = null;
-        self.running = false;
-      }
-      self.flush();
-    });
-    socket.register_callback("test", function(res) {
-      self.PIDs = _.without(self.PIDs, res.pid);
-      self.PIDs = self.PIDs.length === 0 ? null : self.PIDs;
-      if(res.result==="passed") {
-        self.write(sprintf("Test %s passed.\n", res.test_name));
-      }
-      else if(res.result==="failed") {
-        self.write(sprintf("Test %s failed.\n", res.test_name));
-        self.write('Produced output (stdout):\n');
-        self.write(res.stdout);
-        self.write('Produced output (stderr):\n');
-        self.write(res.stderr);
-        self.write('\n');
-      } else if(res.result==="error") {
-        self.write(sprintf("Test %s caused an error (with return code %d)!\n", res.test_name, res.exit_code));
-        self.write('Produced output (stderr):\n');
-        self.write(res.stderr);
-        self.write('\n');
-      } else if(res.result==="no-expect") {
-        self.write(sprintf("Test %s produced output (stdout):\n", res.test_name));
-        self.write(res.stdout);
-        self.write('Produced output (stderr):\n');
-        self.write(res.stderr);
-        self.write('\n');
-      } else if(res.result==="timeout") {
-        self.write(sprintf("Test %s timed out.\n", res.test_name));
-      }
-      else if(res.result==="killed") {
-        self.write(sprintf("Test %s was killed.\n", res.test_name));
-      }
-    });
-
-    self.setRunning = function(project, PIDs, testing) {
-      self.running = !testing;
-      self.PIDs = PIDs;
-      _.each(self.PIDs, function (pid) {
-        socket.socket.startIO(project.name, pid);
-      });
-    };
-    self.clear = function() {
-      self.contents = self._contents = "";
-      self.stdin = self.stdout = "";
-    };
-    self._write = function(msg) {
-      self._contents += msg;
-    };
-    self.write = function(msg) {
-      self.flush();
-      self._write(msg);
-      self.flush();
-    };
-    self.flush = function () {
-      self.contents = self._contents + self.stdout + self.stderr;
-    };
-    self.flushForInput = function () {
-      self._contents += self.stdout + self.stderr;
-      self.stdout = self.stderr = "";
-    };
-  }])
-=======
-    'ui.bootstrap', 'ui.codemirror', 'cfp.hotkeys'])
->>>>>>> 1744d571
   // Main controller
   .controller('FrontendController', ['$scope', 'socket', '$q', 'error-service',
     '$modal', 'LoginModal', 'ConfirmationMessageModal', 'cookieStore', '$window',
@@ -746,731 +113,6 @@
           } 
         }, true);
       }])
-<<<<<<< HEAD
-  // Controller for Project Lists
-  .controller('ProjectListController', ['projectList', 'projects',
-      'NewProjectModal', 'DeleteProjectModal', 'error-service',
-      function (projectList, projects, newProjectModal, deleteProjectModal, errors) {
-    var self = this;
-    self.projectList = projectList;
-    self.state = "list-projects";
-
-    /** Delete onClick handler. */
-    self.delete = function(project) {
-      deleteProjectModal(project).then(function () {
-        self.projectList.refresh();
-      });
-    };
-
-    /** New Project Handler */
-    self.new = function() {
-      newProjectModal().then(function () {
-        self.projectList.refresh();
-      });
-    };
-
-    /** Refresh onClick handler. */
-    self.refresh = function () {
-      self.projectList.refresh();
-    };
-
-    // Tests if project is deleteable
-    self.isDeletable = function(project) {
-      return ! /^[aA][0-9]+/.test(project);
-    };
-  }])
-  // Project controller.
-  .controller("ProjectController", ['$state', '$stateParams', '$scope', 'error-service',
-      'openProject', 'cookieStore', 'NewQuestionModal', 'DeleteProjectModal',
-    function($state, $stateParams, $scope,  errors, openProject, cookies, newQuestionModal, deleteProjectModal) {
-      var self = this;
-      self.state = 'edit-project';
-      self.project = openProject;
-      self.userid = cookies.get(SEASHELL_CREDS_COOKIE).user;
-      self.is_deleteable = ! /^[aA][0-9]+/.test(self.project.name);
-      self.download = function(){
-        openProject.getDownloadToken().then(function (token){
-            var raw = JSON.stringify(token);
-            var url = sprintf("https://%s:%s/export/%s.zip?token=%s",
-                              cookies.get(SEASHELL_CREDS_COOKIE).host,
-                              cookies.get(SEASHELL_CREDS_COOKIE).port,
-                              encodeURIComponent(openProject.name),
-                              encodeURIComponent(raw));
-
-            var ifrm = document.createElement("IFRAME");
-            ifrm.setAttribute("src", url);
-            ifrm.setAttribute("style", "display:none");
-            document.body.appendChild(ifrm);
-        });};
-        self.newQuestion = function () {
-          newQuestionModal(openProject);
-        };
-        self.close = function () {
-          $state.go('list-projects');
-        };
-        self.delete = function () {
-          deleteProjectModal(openProject.name).then(
-              function () {$state.go('list-projects');});
-        };
-
-      self.project.mostRecentlyUsed()
-        .then(function (recent) {
-          if (recent && $state.is('edit-project')) {
-            $state.go('edit-project.editor',
-                      {question: recent},
-                      {location: "replace"});
-          }
-          return recent;
-        });
-    }])
-  // Editor Controller
-  .controller("EditorController", ['$state', 'openQuestion', '$scope', 'error-service',
-      'openProject', 'NewFileModal', 'SubmitMarmosetModal', '$interval', 'marmoset',
-      'NewQuestionModal', 'MarmosetResultsModal', 'console-service',
-      function ($state, openQuestion, $scope, errors,
-        openProject, newFileModal, submitMarmosetModal,
-        $interval, marmoset, newQuestionModal,
-        marmosetResultsModal, Console) {
-        var self = this;
-        self.question = openQuestion;
-        self.project = openProject;
-        self.common_files = [];
-        self.question_files = [];
-        self.test_files = [];
-        self.console = Console;
-        self.marmoset_short_results = null;
-        self.marmoset_long_results = null;
-        self.marmoset_refresh_interval = undefined;
-        self.marmoset_timeout = 5000; // Anything less than 2500ms will cause issues.
-
-        // Destroy interval when scope goes away.
-        function cancelMarmosetRefresh() {
-          var result = self.marmoset_refresh_interval &&
-            $interval.cancel(self.marmoset_refresh_interval);
-          self.marmoset_refresh_interval = null;
-        }
-        $scope.$on('$destroy', function() {
-          cancelMarmosetRefresh();
-          self.console.clear();
-        });
-
-        /*
-         * handleMarmosetResults(result, target)
-         *  result - from marmoset.results() call
-         *  target - the Marmoset project we are getting results fora
-        */
-        self.handleMarmosetResults = function(result, target) {
-          var data = result.result;
-          if(result.error) {
-            errors.report(result.result, sprintf("Failed to fetch Marmoset results for %s.", target), "marmoset");
-            self.marmoset_short_results = null;
-          }
-          else if(data.length > 0 && data[0].status=="complete") {
-            cancelMarmosetRefresh();
-            var sub_pk = data[0].submission;
-            var failed = false;
-            var related = _.filter(data, function (entry) {
-              return entry.submission === sub_pk;
-            });    
-            self.marmoset_long_results = related;
-            var total = 0, total_passed = 0;
-            for(var i = 0; i < related.length; i++) {
-              total += related[i].points;
-              total_passed += related[i].outcome === "passed" ? related[i].points : 0;
-              failed = failed || related[i].outcome !== "passed";
-            }
-            self.marmoset_short_results = 
-              sprintf("%s (%d/%d)", !failed ? "passed" : "failed",
-                    total_passed, total);
-          }
-        };
-       
-        /** Refreshes the controller [list of files, ...] */ 
-        self.refresh = function () {
-          function groupfiles(lof) {
-            function grpnm(nm) {
-              var lst = nm.split(".");
-              lst.pop();
-              return lst.join(".");
-            }
-            lof.sort();
-            var groups = [];
-            for(var i=0; i<lof.length; i++) {
-              groups.push([lof[i]]);
-              while(i<lof.length-1 && grpnm(lof[i+1]) == grpnm(lof[i])) {
-                groups[groups.length-1].push(lof[i+1]);
-                lof.splice(i+1, 1);
-              }
-            }
-            return groups;
-          }
-
-          var result = self.project.filesFor(self.question);
-          self.common_files = groupfiles(result.common);
-          self.question_files = groupfiles(result.question);
-          self.test_files = groupfiles(result.tests);
-
-          self.project.currentMarmosetProject(self.question).then(function(target) {
-            if(target) {
-              marmoset.results(target).then(function(result) {
-                self.handleMarmosetResults(result, target);
-              });
-            }
-          });
-        };
-        $scope.refresh = self.refresh;
-
-        /** Adds file to the project. */
-        self.add_file = function () {
-          newFileModal(self.project, self.question, function () {
-            self.refresh();
-          });
-        };
-
-        /** Dispatches a function to run when the
-         *  current file is saved.
-         *
-         *  If there is no such current file,
-         *  run function immediately.
-         */
-        function runWhenSaved(fn) {
-          if ($state.is('edit-project.editor.file')) {
-            $scope.$broadcast('run-when-saved', fn);
-          } else {
-            fn();
-          }
-        }
-
-        self.view_results = function() {
-          marmosetResultsModal(self.marmoset_long_results);
-        };
-
-        /** Submits the current question. */
-        self.submit_question = function (){runWhenSaved(function(){
-          submitMarmosetModal(self.project, self.question, function (success, target) {
-            if (!success) {
-              self.marmoset_short_results = "failed to submit!";
-            } else {
-              var submitTime = new Date();
-              cancelMarmosetRefresh();
-              self.marmoset_refresh_interval = $interval(function () {
-                marmoset.results(target).then(function (result) {
-                  self.handleMarmosetResults(result, target);
-                  var data = result.result;
-                  if(data.length > 0 && data[0].status != "complete") {
-                    self.marmoset_short_results = 
-                      sprintf("received %s (waiting on tests)",
-                              $.timeago(data[0].timestamp));
-                  } else if(data.length === 0) {
-                    self.marmoset_short_results = 
-                      sprintf("submitted %s (waiting on receipt)",
-                              $.timeago(submitTime));
-                  }
-                }).catch(function (error) {
-                  errors.report(error, sprintf("Could not fetch results for %s!", target), "marmoset");
-                  self.marmoset_short_results = "could not fetch results...";
-                  cancelMarmosetRefresh();
-                });
-              }, self.marmoset_timeout);
-            }
-          }).then(function () {
-            self.marmoset_short_results = "submitting...";
-          });
-        });};
-
-        /** Displays Marmoset Results. */
-        self.marmoset_results = function () {
-        };
-      
-        /** Try to load the question, and go back to the project if we can't. */ 
-        try { 
-          self.refresh();
-          self.project.updateMostRecentlyUsed(self.question);
-          self.project.mostRecentlyUsed(self.question)
-            .then(function (recent) {
-              if (recent && $state.is('edit-project.editor')) {
-                $state.go("edit-project.editor.file",
-                          {part: recent.part, file: recent.file},
-                          {location: "replace"});
-              }
-            });
-        } catch (e) {
-          errors.report({}, sprintf("Could not open question %s!", self.question));
-          $state.go("edit-project");
-        }
-      }])
-  .controller('EditFileController', ['$state', '$scope', '$timeout', '$q', 'openProject', 'openQuestion',
-      'openFolder', 'openFile', 'error-service', 'settings-service', 'console-service', 'RenameFileModal',
-      'ConfirmationMessageModal', '$window', '$document', 'hotkeys', 'scrollInfo', 'undoHistory', 'socket',
-      function($state, $scope, $timeout, $q, openProject, openQuestion, openFolder, openFile, errors,
-          settings, Console, renameModal, confirmModal, $window, $document, hotkeys, scrollInfo, undoHistory,
-          ws) {
-        var self = this;
-        // Scope variable declarations follow.
-       
-        // These are all arguments passed into the controller,
-        // and persist after the controller is destroyed.
-        self.project = openProject;
-        self.question = openQuestion;
-        self.folder = openFolder;
-        self.file = openFile;
-        self.console = Console;
-        self.settings = settings;
-        self.undoHistory = undoHistory;
-
-        // Instance fields.
-        self.scrollInfo = scrollInfo;
-        self.isBinaryFile = false;
-        self.ready = false;
-        self.ext = self.file.split(".")[1];
-        self.editor = null;
-        self.timeout = null;
-        self.loaded = false;
-        self.editorOptions = {}; // Wait until we grab settings to load this.
-        self.consoleOptions = {}; // Wait until we grab settings to load this.
-        self.consoleEditor = null;
-        /* runnerFile is the file to be run when RUN or TEST is clicked. false
-         * if the current file is not runnable (and Seashell can't infer which
-         * file to run). */
-        self.runnerFile = false;
-        self.consoleLoad = function(console_cm) {
-          self.consoleEditor = console_cm;
-          self.consoleEditor.on("change", function() {
-            var scr = self.consoleEditor.getScrollInfo();
-            self.consoleEditor.scrollTo(scr.left, scr.height);
-          });
-          onResize();
-        };
-        /** Callback key when connected.
-         *  NOTE: This is slightly sketchy -- however, as
-         *  the editor will only be loaded if and only if
-         *  the socket exists in the first place, this is
-         *  fine for now. */
-        var cbC_key = ws.register_callback('connected', function () {
-          if (self.editor)
-            self.editor.setOption("readOnly", false);
-        }, true);
-        var cbF_key = ws.register_callback('failed', function () {
-          if (self.editor)
-            self.editor.setOption("readOnly", true);
-        }, true);
-        var cbD_key = ws.register_callback('disconnected', function () {
-          if (self.editor)
-            self.editor.setOption("readOnly", true);
-        }, true);
-        $scope.$on('$destroy', function(){
-          var scr = self.editor.getScrollInfo();
-          if(undefined===self.scrollInfo[self.folder])
-            self.scrollInfo[self.folder] = {};
-          self.scrollInfo[self.folder][self.file] =
-            {top:scr.top, left:scr.left, line:self.line, col:self.col};
-          if(undefined===self.undoHistory[self.folder])
-            self.undoHistory[self.folder] = {};
-          self.undoHistory[self.folder][self.file] = self.editor.getHistory();
-          ws.unregister_callback(cbC_key);
-          ws.unregister_callback(cbF_key);
-          ws.unregister_callback(cbD_key);
-        });
-        self.editorFocus = false;
-        self.contents = "";
-        var mime = {"c" : "text/x-c", "h" : "text/x-c", "rkt" : "text/x-scheme"}[self.ext] || "text/plain";
-        // Saving event.
-        function runWhenSaved(fn) {
-          if (self.timeout) {
-            $timeout.cancel(self.timeout);
-            self.timeout = null;
-            self.project.saveFile(self.question, self.folder, self.file, self.contents).then(function (){
-                fn();
-              })
-              .catch(function (error) {
-                errors.report(error, "Could not save file!");
-              });
-          } else {
-            fn();
-          }
-        }
-        $scope.$on('run-when-saved', function (evt, fn) {
-          runWhenSaved(fn);
-        });
-        self.activateResize = function(){
-          settings.settings.force_narrow = !(settings.settings.force_narrow);
-          settings.save();
-          onResize();
-        };
-        //Resize on window size change
-        function onResize() {
-          var narrow = (settings.settings.force_narrow || $($document).width() < 992);
-          var min_height = 500, margin_bottom = 30;
-          var min_y_element = $('#editor > .CodeMirror');
-          var h = Math.max($($window).height() - (min_y_element.offset().top - $($window).scrollTop()) - margin_bottom,
-                           min_height);
-                   $('#editor > .CodeMirror')
-            .height(Math.floor(narrow ? h * 0.7 : h) - $('#current-file-controls').outerHeight()); 
-          $('#console > .CodeMirror')
-            .height((narrow ? (h * 0.3 - $('#console-title').outerHeight()) : 1 + h) - $('#console-input').outerHeight());
-          if(self.editor)
-            self.editor.refresh();
-        }
-        $scope.$on('window-resized', onResize);
-        // Scope helper function follow.
-        self.editorLoad = function(editor) {
-          self.editor = editor;
-          if (self.ext === "c" || self.ext==="h") {
-            CodeMirror.registerHelper("lint","clike",function() {
-              var found = [];
-              _.forEach(self.console.errors,function(err) {
-                var error = err[0], file = err[1].split("/");
-                file = file[file.length-1];
-                var line = _.max([err[2] - 1, 0]), column = err[3];
-                var message = err[4];
-                console.log(err);
-                if (_.contains([self.file,
-                                'final-link-result'],
-                               file))
-                  found.push({ from: CodeMirror.Pos(line, column),
-                               to: CodeMirror.Pos(line),
-                               message: message,
-                               severity: 'error' });
-              });
-              return found;
-            });
-            self.editor.setOption("gutters", ["CodeMirror-lint-markers"]);
-            self.editor.setOption("lint", true);
-          }
-          
-          self.editor.on("change", function() {
-            if(self.ready && self.timeout) {
-              $timeout.cancel(self.timeout);
-              self.timeout = null;
-            }
-            if (self.loaded) {
-              self.timeout = $timeout(function() {
-                self.project.saveFile(self.question, self.folder, self.file, self.contents)
-                  .catch(function (error) {
-                    errors.report(error, "Could not save file!");
-                  })
-                  .then(function () {
-                    self.timeout = null;
-                  });
-              }, 2000);
-              self.console.errors = [];
-            } else {
-              self.editor.clearHistory();
-              if(self.undoHistory[self.folder] &&
-                self.undoHistory[self.folder][self.file]) {
-                self.editor.setHistory(self.undoHistory[self.folder][self.file]);
-              }
-              if(self.scrollInfo[self.folder] &&
-                self.scrollInfo[self.folder][self.file]) {
-                var scr = self.scrollInfo[self.folder][self.file];
-                self.editor.scrollTo(scr.left, scr.top);
-                self.editor.setCursor(scr.line - 1, scr.col - 1);
-              }
-            }
-            self.loaded = true;
-          });
-          function updateColNums() {
-            $timeout(function() {
-              self.col = self.editor.getCursor().ch + 1;
-              self.line = self.editor.getCursor().line + 1;
-            }, 0);
-          }
-          self.editor.on("cursorActivity", updateColNums);
-          self.editor.on("focus", updateColNums);
-          self.editor.on("blur", updateColNums);
-          onResize();
-        };
-        function betterTab(){
-          if(self.editor.somethingSelected()){
-            self.editor.indentSelection("add");
-          } else {
-            self.editor.replaceSelection(Array(self.editor.getOption("indentUnit") + 1).join(" "), "end", "+input");
-          }
-        }
-        function negTab(){
-          if(self.editor.somethingSelected()){
-            self.editor.indentSelection("subtract");
-          }
-        }
-        self.refreshSettings = function () {
-          self.consoleOptions = {
-            lineWrapping: true,
-            readOnly: true,
-            mode: "text/plain",
-            onLoad: self.consoleLoad,
-            theme: settings.settings.text_style
-          };
-          self.editorOptions = {
-            autofocus: true,
-            lineWrapping: true,
-            lineNumbers: !self.isBinaryFile,
-            readOnly: !self.ready || self.isBinaryFile,
-            mode: mime,
-            theme: settings.settings.text_style,
-            tabSize: parseInt(settings.settings.tab_width),
-            indentUnit: parseInt(settings.settings.tab_width),
-            onLoad: self.editorLoad,
-            matchBrackets: true,
-            rulers: [80],
-            extraKeys: {
-              "Ctrl-Enter": function() {
-                self.editor.setOption('fullScreen', !self.editor.getOption('fullScreen'));
-              },
-              "Ctrl-I": self.indentAll,
-              "Esc": function() {
-                if(self.editor.getOption('fullScreen')) self.editor.setOption('fullScreen', false);
-              },
-              // capture save shortcuts and ignore in the editor
-              "Ctrl-S": function() { },
-              "Cmd-S": function() { },
-              "Shift-Tab": negTab, 
-            }
-          };
-          var main_hotkeys = [{
-            combo: 'ctrl+d',
-            description: 'Sends EOF',
-            callback: function(evt) {
-              evt.preventDefault();
-              self.sendEOF();
-            }
-          }, {
-            combo: 'ctrl+k',
-            description: "Kills the currently running program.",
-            allowIn: ['INPUT', 'SELECT', 'TEXTAREA'],
-            callback: function (evt) {
-              evt.preventDefault();
-              self.killProgram();
-            }
-          }];
-          var vim_disabled_hotkeys = [{
-            combo: 'ctrl+r',
-            description: "Runs the program",
-            allowIn: ['INPUT', 'SELECT', 'TEXTAREA'],
-            callback: function (evt) {
-              evt.preventDefault();
-              self.runFile();
-            }
-          }, {
-            combo: 'ctrl+u',
-            description: "Starts Tests",
-            allowIn: ['INPUT', 'SELECT', 'TEXTAREA'],
-            callback: function (evt) {
-              evt.preventDefault();
-              self.testFile();
-            }
-          }];
-
-          if(settings.settings.editor_mode !== 'vim') {
-            _.each(vim_disabled_hotkeys, function(hk) {
-              hotkeys.bindTo($scope.$parent).add(hk);
-            });
-          }
-          else {
-            _.each(vim_disabled_hotkeys, function(hk) {
-              hotkeys.del(hk.combo);
-            });
-          }
-          _.each(main_hotkeys, function(hk) {
-            hotkeys.bindTo($scope.$parent).add(hk);
-          });
-
-          if (settings.settings.editor_mode === 'vim') {
-            self.editorOptions.vimMode = true;
-          } else if(settings.settings.editor_mode === 'emacs') {
-            self.editorOptions.keyMap = 'emacs';
-            self.editorOptions.vimMode = false;
-          } else {
-            self.editorOptions.keyMap = 'default';
-            self.editorOptions.vimMode = false;
-          }
-          
-          if (self.editorOptions.vimMode) {
-            delete self.editorOptions.extraKeys.Esc;
-          } 
-          // Force the font size at any rate (and font name)
-          $('.CodeMirror').css('font-family', sprintf("%s, monospace", settings.settings.font));
-          $('.CodeMirror').css('font-size', sprintf("%dpt", parseInt(settings.settings.font_size)));
-          // If the CodeMirror has been loaded, add it to the editor.
-          if (self.editor) {
-            for (var key in self.editorOptions) {
-              self.editor.setOption(key, self.editorOptions[key]);
-            }
-            self.editor.addKeyMap({'Tab': betterTab});
-            self.editor.refresh();
-          }
-
-          if (self.consoleEditor) {
-            for (var consoleKey in self.consoleOptions) {
-              self.consoleEditor.setOption(consoleKey, self.consoleOptions[consoleKey]);
-            }
-            self.consoleEditor.refresh();
-          }
-        };
-        self.renameFile = function() {
-          renameModal(self.project, self.question, self.folder, self.file, function(newName) {
-            $scope.$parent.refresh();
-            $state.go("edit-project.editor.file", {part:self.folder, file:newName});
-          });
-        };
-
-        self.deleteFile = function() {
-          confirmModal("Delete File", "Are you sure you want to delete '"+self.file+"'?")
-            .then(function() {
-              self.project.deleteFile(self.question, self.folder, self.file)
-                .then(function() {
-                  $scope.$parent.refresh();
-                  $state.go("edit-project.editor");
-                });
-            });
-        };
-
-        function handleCompileErr(msgs, warn_only) {
-          if(msgs.length === 0) return;
-          else if(!warn_only)
-            self.console.write("Compilation failed with errors:\n");
-          else
-            self.console.write("Compilation generated warnings:\n");
-          self.console.errors = msgs;
-          if(self.ext=="h"||self.ext=="c") {
-            self.editor.setOption("lint", false);
-            self.editor.setOption("lint", true);
-          }
-          _.each(msgs, function(res) {
-            self.console.write(sprintf("%s:%d:%d: %s\n", res[1], res[2], res[3], res[4]));
-          });
-        }
-
-        self.runFile = function() {runWhenSaved(function () {
-          self.killProgram().then(function() {
-            self.console.clear();
-            self.project.run(self.question, "question", self.runnerFile, self.contents, false)
-              .then(function(res) {
-                $scope.$broadcast('program-running');
-                self.console.setRunning(self.project, [res.pid], false);
-                handleCompileErr(res.messages, true);
-                self.console.write("Running '"+self.project.name+"/"+self.question+"':\n");
-              })
-              .catch(function(res) {
-                if(res.status === "compile-failed") {
-                  handleCompileErr(res.messages);
-                } else {
-                  errors.report(res, "An error occurred when running the project.");
-                }
-              });
-          }).catch(function (error) {
-            errors.report(error, "Could not kill program!");
-          });
-        });};
-
-        self.testFile = function() {runWhenSaved(function () {
-          self.killProgram().then(function() {
-            self.console.clear();
-            self.project.run(self.question, "question", self.runnerFile, self.contents, true)
-              .then(function(res) {
-                self.console.setRunning(self.project, res.pids, true);
-                handleCompileErr(res.messages, true);
-                self.console.write("Running tests for '"+self.project.name+"/"+self.question+"':\n");
-              })
-              .catch(function(res) {
-                if(res.status === "compile-failed") {
-                  handleCompileErr(res.messages);
-                } else {
-                  errors.report(res, "An error occurred when running the project.");
-                }
-              });
-          }).catch(function (error) {
-            errors.report(error, "Could not kill program!");
-          });
-        });};
-
-        self.killProgram = function() {
-          if(!self.console.PIDs) {
-            return $q.when();
-          }
-          return $q.all(_.map(self.console.PIDs, function(id) {
-            return self.project.kill(id);
-          }))
-          .catch(function (error) {
-            errors.report(error, "Could not stop program!");
-            self.console.PIDs = null;
-            self.console.running = false;
-          });
-        };
-
-        self.indentAll = function() {
-          var lineCount = self.editor.lineCount();
-          for (var i = 0; i < lineCount; i++)
-            self.editor.indentLine(i);
-        };
-
-        self.userInput = "";
-        self.sendInput = function($event) {
-          if($event.keyCode == 13) {
-            if(self.console.running) {
-              self.project.sendInput(self.console.PIDs[0], self.userInput + "\n");
-              self.console.flushForInput();
-              self.console.write(self.userInput + "\n");
-              self.userInput = "";
-            }
-          }
-        };
-
-        self.clearConsole = function () {
-          self.console.clear();
-        };
-
-        self.sendEOF = function() {
-          if(self.console.running) {
-            self.project.sendEOF(self.console.PIDs[0]).then(function () {
-              self.console.running = false;
-              self.userInput = "";
-            });
-          }
-        };
-
-        // Initialization code goes here.
-        var key = settings.addWatcher(function () {self.refreshSettings();}, true);
-        $scope.$on("$destroy", function() {
-          if (self.timeout && self.ready) {
-            $timeout.cancel(self.timeout);
-            self.project.saveFile(self.question, self.folder, self.file, self.contents);
-          }
-          settings.removeWatcher(key);
-        });
-        self.project.openFile(self.question, self.folder, self.file)
-          .then(function(conts) {
-            self.contents = conts;
-            self.ready = true;
-            if (conts.length === 0) self.loaded = true;
-            self.refreshSettings();
-            self.project.updateMostRecentlyUsed(self.question, self.folder, self.file);
-          }).catch(function (error) {
-            if (error.indexOf("bytes->string/utf-8: string is not a well-formed UTF-8 encoding") != -1)
-              self.isBinaryFile = true;
-            else {
-              errors.report(error, sprintf("Unexpected error while reading file %s!", self.file));
-              $state.go('edit-project.editor');
-            }
-            self.refreshSettings();
-          });
-
-        // true iff the given file has the given extension
-        function has_ext(ext, fname){
-          return fname.split(".").pop() === ext;
-        }
-
-        /* the following code updates which file (if any) will be run with RUN/TEST is clicked */
-        var qfiles = self.project.filesFor(self.question).question;
-        var rktFiles = _.filter(qfiles, _.partial(has_ext, "rkt"));
-
-        // the below variables represent the precedence of rules for which file gets run
-        var openFileIsRkt = has_ext("rkt", openFile) ? openFile : false;
-        var anyCFile = _.find(qfiles, _.partial(has_ext, "c"));
-        var uniqueRktFile = rktFiles.length === 1 ? rktFiles[0] : false;
-        self.runnerFile = openFileIsRkt || anyCFile || uniqueRktFile;
-      }])
-=======
->>>>>>> 1744d571
   .config(['hotkeysProvider', function(hotkeysProvider) {
     hotkeysProvider.includeCheatSheet = false;
   }])
