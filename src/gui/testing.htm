--- conflicted
+++ resolved
@@ -117,11 +117,7 @@
         <h3>Welcome, testers!</h3>
         <p>Here is a rough preview of Seashell, an in-browser editing environment. Seashell should work in
         web browsers that support WebSockets and <a href="www.codemirror.org">CodeMirror</a>. If you're
-<<<<<<< HEAD
-        having issues with a browser that you think should work, send us an email with the name and 
-=======
         having issues with a browser that you think should work, send us an email with the name and
->>>>>>> e8161c60
         version of your browser as well as what the issue is and how to reproduce it.</p>
 
         <p>The user interface (especially the left side of the bottom panel) is not set in stone. If you
