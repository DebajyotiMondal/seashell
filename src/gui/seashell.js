--- conflicted
+++ resolved
@@ -1,26 +1,4 @@
 /*--------------------------------------------------------------------
-<<<<<<< HEAD
-Seashell
-Copyright (C) 2012-2013 Jennifer Wong, Marc Burns
-
-This program is free software: you can redistribute it and/or modify
-it under the terms of the GNU General Public License as published by
-the Free Software Foundation, either version 3 of the License, or
-(at your option) any later version.
-
-See also 'ADDITIONAL TERMS' at the end of the included LICENSE file.
-
-This program is distributed in the hope that it will be useful,
-but WITHOUT ANY WARRANTY; without even the implied warranty of
-MERCHANTABILITY or FITNESS FOR A PARTICULAR PURPOSE.  See the
-GNU General Public License for more details.
-
-You should have received a copy of the GNU General Public License
-along with this program.  If not, see <http://www.gnu.org/licenses/>.
-
-Authors: Jennifer Wong, Marc Burns
----------------------------------------------------------------------*/
-=======
  Seashell
  Copyright (C) 2012-2013 Jennifer Wong, Marc Burns
 
@@ -41,7 +19,6 @@
 
  Authors: Jennifer Wong, Marc Burns
  ---------------------------------------------------------------------*/
->>>>>>> e8161c60
 
 var editor;
 var ss_console;
@@ -124,11 +101,7 @@
     var newText = ss_console.getValue() + str + '\n';
     ss_console.setValue(newText);
     ss_console.setOption('readOnly', true);
-<<<<<<< HEAD
-    ss_console.scrollIntoView({line : ss_console.lineCount()-1, ch: 0});
-=======
     ss_console.scrollIntoView({line : ss_console.lineCount() - 1, ch: 0});
->>>>>>> e8161c60
 }
 
 function console_write_noeol(str) {
@@ -235,16 +208,10 @@
 }
 function MakeFileCallbackB(i, flist) {
     return function(event) {
-<<<<<<< HEAD
-        console_write('Changing directory to '+flist[i][1]);
-        event.stopPropagation();
-        ss.getDirListing(flist[i][1], FileListToHTML); };
-=======
         console_write('Changing directory to ' + flist[i][1]);
         event.stopPropagation();
         ss.getDirListing(flist[i][1], FileListToHTML);
     };
->>>>>>> e8161c60
 }
 function FileListToHTML(flist) {
     // not sure dir_listing needs to be kept around.
@@ -361,13 +328,6 @@
     }
 
     $("#filelist").append(file.tab);
-<<<<<<< HEAD
-    file.tab.click(function() { setTab(file); });
-    $("#tab" + file.index + " .tabclose").click(
-            function(event) {
-                event.stopPropagation();
-                closeFile(file.index); });
-=======
     file.tab.click(function() {
         setTab(file);
     });
@@ -376,7 +336,6 @@
                 event.stopPropagation();
                 closeFile(file.index);
             });
->>>>>>> e8161c60
 }
 
 function setFirstTab(file) {
@@ -525,21 +484,6 @@
     /** create editor and console **/
 
     CodeMirror.commands.save = saveFile;
-<<<<<<< HEAD
-    editor = CodeMirror.fromTextArea($("#seashell")[0],
-                {//value: currentFile.content,
-                lineNumbers: true,
-                tabSize: defaultTabSize});
-    editor.setOption('extraKeys',
-            {"Ctrl-O": function(cm) {openFileHandler();},
-             "Ctrl-N": function(cm) {newFileHandler();},
-             "Ctrl-I": function(cm) {autoIndentHandler()},
-             "Ctrl-J": function(cm) {gotoHandler();},
-             "Ctrl-Enter": function(cm) {runHandler();},
-             "Ctrl-Left": function() {switchTabHandler(false);},
-             "Ctrl-Right": function() {switchTabHandler(true);},
-             });
-=======
     var delay;
     var delayTime = 1000;
     editor = CodeMirror.fromTextArea($("#seashell")[0],
@@ -584,7 +528,6 @@
                     switchTabHandler(true);
                 }
             });
->>>>>>> e8161c60
 
     // openFile("foobar.c") without a setTab(file)
     getFile(function(data) {
@@ -601,28 +544,15 @@
 
     var welcomeMessage = 'Welcome to Seashell! Messages and program output will appear here.\n';
     ss_console = CodeMirror($('#console')[0],
-<<<<<<< HEAD
-                                   {value: welcomeMessage,
-                                   readOnly: true,
-                                   theme: 'dark-on-light'});
-=======
             {value: welcomeMessage,
                 readOnly: true,
                 theme: 'dark-on-light'});
->>>>>>> e8161c60
     // 10 cols high by default
     ss_console.setSize(null, ss_console.defaultTextHeight() * 10);
     editor.focus();
 
     /** attach actions to all the buttons. **/
 
-<<<<<<< HEAD
-    $("#undo").click(function() {editor.undo();});
-    $("#redo").click(function() {editor.redo();});
-
-    $("#comment").click(function() {toggleCommentHandler(true);});
-    $("#uncomment").click(function() {toggleCommentHandler(false);});
-=======
     $("#undo").click(function() {
         editor.undo();
     });
@@ -636,7 +566,6 @@
     $("#commentSelection").click(function() {
         toggleCommentSelectionHandler();
     });
->>>>>>> e8161c60
     $("#autoindent").click(autoIndentHandler);
     $("#goto-line").click(gotoHandler);
     $("#submit-assignment").click(submitHandler);
@@ -683,32 +612,6 @@
 
 /** initialize api. **/
 seashell_new(
-<<<<<<< HEAD
-  function(ss) {
-      // temporary!
-      ss.getDirListing = function(rootdir, callback) {
-              if (rootdir == "/") {
-                  return callback([["d", "a"], ["f", "b.c"], ["f", "c.c"], ["f", "d.c"], ["d", "aa"]]);
-              } else {
-                  return callback([["f", "foobar.c"]]);
-              }
-          };
-      // TODO marc please take out the above ss.getDirListing when you have a real ss.getDirListing implemented. -JW
-    window.ss = ss;
-    ss.authenticate(
-      function(res) {
-        if(!res) {
-          alert("Couldn't authenticate as ctdalek!");
-          // TODO maybe make failure pretty? Haha.
-        }
-        setUpUI();
-      },
-      "ctdalek", "exterminate");
-  },
-  function(err) {
-    alert("Error initializing API: " + err);
-  });
-=======
         function(ss) {
             // temporary!
             ss.getDirListing = function(rootdir, callback) {
@@ -740,5 +643,4 @@
         },
         function(err) {
             alert("Error initializing API: " + err);
-        });
->>>>>>> e8161c60
+        });