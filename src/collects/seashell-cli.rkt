#lang racket

(require seashell/backend/project
         seashell/backend/runner
         seashell/log
         seashell/compiler
         seashell/seashell-config
         racket/serialize
         racket/cmdline
         json)

(define (marmtest-main)
  (define RUN-TIMEOUT (make-parameter #f))
  (define-values (project-dir main-file test-name out-file err-file)
    (command-line
      #:program "seashell-cli marmtest"
      #:argv (rest flags)
      #:usage-help "Seashell command-line tester. Return codes:\n  10 means failed compilation.\n  20 means the program crashed at runtime.\n  21 means the program failed an assert.\n  30 means the program failed its test.\n  40 means the program passed its test."
      #:once-each
      [("-t" "--timeout") timeout
                          "Override the default seashell timeout (seconds)."
                          (RUN-TIMEOUT (string->number timeout))]
      #:args (project-dir main-file test-name out-file err-file)
      (values project-dir main-file test-name out-file err-file)))

  (when (RUN-TIMEOUT)
    (config-set! 'program-run-timeout (RUN-TIMEOUT)))

  (define temp-dir-path (make-temporary-file "seashell-runtime-~a" 'directory))
  (define default-exit-handler (exit-handler))
  (exit-handler (lambda (exit-code)
                  (delete-directory/files temp-dir-path #:must-exist? #f)
                  (default-exit-handler exit-code)))
  (config-set! 'runtime-files-path temp-dir-path)

  (define/contract (write-outputs stdout stderr asan)
    (-> (or/c bytes? #f) (or/c bytes? #f) (or/c bytes? #f) void?)
    (define plain-asan
      (if (not asan) #f
        (let ([parsed (bytes->jsexpr asan)])
          (if (string=? "" (hash-ref parsed 'raw_message))
            #f (hash-ref parsed 'raw_message)))))
    (when stdout
      (eprintf "Writing program stdout to ~s.~n" out-file)
      (with-output-to-file out-file (thunk
        (write-bytes stdout))
        #:exists 'truncate))
    (when (or stderr plain-asan)
      (eprintf "Writing program stderr and ASAN output to ~s.~n" err-file)
      (with-output-to-file err-file (thunk
        (when stderr (write-bytes stderr))
        (when plain-asan (display plain-asan)))
        #:exists 'truncate))
    (void))

  ;; nicely formats a compiler message to be output to the user
  (define/contract (format-message msg)
    (-> list? string?)
    (match-define (list error? file line column errstr) msg)
    (format "~a:~a:~a: ~a: ~a~n" file line column (if error? "error" "warning") errstr))

  (standard-logger-setup)
  (define-values (code info) (compile-and-run-project (path->complete-path project-dir) main-file "." (list test-name) #t 'current-directory))
  (match info
    [(hash-table ('messages msgs) ('status "compile-failed"))
      (eprintf "Compilation failed. Compiler errors:~n")
      (define compiler-errors (apply string-append (map format-message msgs)))
      (eprintf compiler-errors)
      (write-outputs #f (string->bytes/utf-8 compiler-errors) #f)
      (exit 10)]
    [(hash-table ('pids (list pid)) ('messages messages) ('status "running"))
      (eprintf "Waiting for program to finish...~n")
      (sync (program-wait-evt pid))

      ;; TODO: separate this block into its own function?
      (define stdout (program-stdout pid))
      (define run-result (sync/timeout 0 (wrap-evt stdout (compose deserialize read))))
      (match run-result
       [(and result (list pid _ (and test-res (or "timeout" "killed" "passed")) stdout stderr))
        (eprintf "Program passed the test.\n")
        (write-outputs stdout stderr #f)
        (exit 40)]
       [(list pid _ "error" exit-code stderr asan)
        (if (= exit-code 134)
          (eprintf "Program failed an assertion.~n")
          (eprintf "Program crashed at runtime.~n"))
        (write-outputs #f stderr asan)
        (exit (if (= exit-code 134) 21 20))]
       [(list pid _ "no-expect" stdout stderr asan)
        (eprintf "No expect file for test; program did not crash.~n")
        (write-outputs stdout stderr asan)
        (exit 99)]
       [(list pid _ "failed" diff stderr stdout asan)
        (eprintf "Test failed the test (but did not crash)~n")
        (write-outputs stdout stderr asan)
        (exit 30)]
       [(list pid _ "timeout")
        (eprintf "Test timed out (but did not crash)~n")
        (exit 50)]
       [x
        (eprintf "Unknown error occurred: ~s~n" x)
        (exit 98)]
       )]
    [x (error (format "Seashell failed: compile-and-run-project returned ~s.~n" x))]))


(define (object-main)
  (define args
    (command-line
      #:program "seashell-cli object"
      #:argv (rest flags)
      #:usage-help "Generate object files (actually LLVM bytecode) for use with Seashell. Takes in a list of files to generate code for."
      #:args args
      args))
  (void (map (lambda (arg)
    (define-values (result errs) (seashell-generate-bytecode (path->complete-path (string->path arg))))
    (if result
      (let ([fparts (string-split arg ".")])
        (with-output-to-file (string-join (append (drop-right fparts 1) '("ll")) ".")
          (thunk (display result)) #:exists 'replace))
      (write errs))) args)))

<<<<<<< HEAD
(define tools `#hash(("marmtest" . (,marmtest-main "Marmoset test runner."))
                     ("object" . (,object-main "Generate object files for Seashell."))))

;; main program execution begins here
(define flags (vector->list (current-command-line-arguments)))

(when (or (empty? flags) (not (hash-has-key? tools (first flags))))
  (printf "seashell-cli <tool>; possible tools are:~n")
  (hash-for-each tools (lambda (tool props)
    (printf "  ~a: ~a~n" tool (second props))))
  (exit 1))
=======
(standard-logger-setup)
(define-values (code info) (compile-and-run-project project-dir main-file (list test-name) #t 'current-directory))
(match info
  [(hash-table ('messages msgs) ('status "compile-failed"))
    (eprintf "Compilation failed. Compiler errors:~n")
    (define compiler-errors (apply string-append (map format-message msgs)))
    (eprintf compiler-errors)
    (write-outputs #f (string->bytes/utf-8 compiler-errors) #f)
    (exit 10)]
  [(hash-table ('pids (list pid)) ('messages messages) ('status "running"))
    (eprintf "Waiting for program to finish...~n")
    (sync (program-wait-evt pid))
>>>>>>> bb14feda

;; invoke main method for tool
((first (hash-ref tools (first flags))))<|MERGE_RESOLUTION|>--- conflicted
+++ resolved
@@ -59,7 +59,6 @@
     (match-define (list error? file line column errstr) msg)
     (format "~a:~a:~a: ~a: ~a~n" file line column (if error? "error" "warning") errstr))
 
-  (standard-logger-setup)
   (define-values (code info) (compile-and-run-project (path->complete-path project-dir) main-file "." (list test-name) #t 'current-directory))
   (match info
     [(hash-table ('messages msgs) ('status "compile-failed"))
@@ -120,7 +119,6 @@
           (thunk (display result)) #:exists 'replace))
       (write errs))) args)))
 
-<<<<<<< HEAD
 (define tools `#hash(("marmtest" . (,marmtest-main "Marmoset test runner."))
                      ("object" . (,object-main "Generate object files for Seashell."))))
 
@@ -132,20 +130,7 @@
   (hash-for-each tools (lambda (tool props)
     (printf "  ~a: ~a~n" tool (second props))))
   (exit 1))
-=======
+
 (standard-logger-setup)
-(define-values (code info) (compile-and-run-project project-dir main-file (list test-name) #t 'current-directory))
-(match info
-  [(hash-table ('messages msgs) ('status "compile-failed"))
-    (eprintf "Compilation failed. Compiler errors:~n")
-    (define compiler-errors (apply string-append (map format-message msgs)))
-    (eprintf compiler-errors)
-    (write-outputs #f (string->bytes/utf-8 compiler-errors) #f)
-    (exit 10)]
-  [(hash-table ('pids (list pid)) ('messages messages) ('status "running"))
-    (eprintf "Waiting for program to finish...~n")
-    (sync (program-wait-evt pid))
->>>>>>> bb14feda
-
 ;; invoke main method for tool
 ((first (hash-ref tools (first flags))))