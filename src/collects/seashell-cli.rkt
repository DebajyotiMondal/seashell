--- conflicted
+++ resolved
@@ -33,17 +33,23 @@
                   (default-exit-handler exit-code)))
   (config-set! 'runtime-files-path temp-dir-path)
 
-  (define/contract (write-outputs stdout stderr)
-    (-> (or/c bytes? #f) (or/c bytes? #f) void?)
+  (define/contract (write-outputs stdout stderr asan)
+    (-> (or/c bytes? #f) (or/c bytes? #f) (or/c bytes? #f) void?)
+    (define plain-asan
+      (if (not asan) #f
+        (let ([parsed (bytes->jsexpr asan)])
+          (if (string=? "" (hash-ref parsed 'raw_message))
+            #f (hash-ref parsed 'raw_message)))))
     (when stdout
       (eprintf "Writing program stdout to ~s.~n" out-file)
       (with-output-to-file out-file (thunk
         (write-bytes stdout))
         #:exists 'truncate))
-    (when stderr
-      (eprintf "Writing program stderr to ~s.~n" err-file)
+    (when (or stderr plain-asan)
+      (eprintf "Writing program stderr and ASAN output to ~s.~n" err-file)
       (with-output-to-file err-file (thunk
-        (write-bytes stderr))
+        (when stderr (write-bytes stderr))
+        (when plain-asan (display plain-asan)))
         #:exists 'truncate))
     (void))
 
@@ -66,57 +72,37 @@
       (eprintf "Waiting for program to finish...~n")
       (sync (program-wait-evt pid))
 
-<<<<<<< HEAD
       ;; TODO: separate this block into its own function?
       (define stdout (program-stdout pid))
-      (match (sync/timeout 0 (wrap-evt stdout (compose deserialize read)))
+      (define run-result (sync/timeout 0 (wrap-evt stdout (compose deserialize read))))
+      (match run-result
        [(and result (list pid _ (and test-res (or "timeout" "killed" "passed")) stdout stderr))
         (eprintf "Program passed the test.\n")
-        (write-outputs stdout stderr)
+        (write-outputs stdout stderr #f)
         (exit 40)]
-       [(list pid _ "error" exit-code stderr)
+       [(list pid _ "error" exit-code stderr asan)
         (if (= exit-code 134)
           (eprintf "Program failed an assertion.~n")
           (eprintf "Program crashed at runtime.~n"))
-        (write-outputs #f stderr)
+        (write-outputs #f stderr asan)
         (exit (if (= exit-code 134) 21 20))]
-       [(list pid _ "no-expect" stdout stderr)
+       [(list pid _ "no-expect" stdout stderr asan)
         (eprintf "No expect file for test; program did not crash.~n")
-        (write-outputs stdout stderr)
+        (write-outputs stdout stderr asan)
         (exit 99)]
-       [(list pid _ "failed" diff stderr stdout)
+       [(list pid _ "failed" diff stderr stdout asan)
         (eprintf "Test failed the test (but did not crash)~n")
-        (write-outputs stdout stderr)
+        (write-outputs stdout stderr asan)
         (exit 30)]
        [(list pid _ "timeout")
         (eprintf "Test timed out (but did not crash)~n")
         (exit 50)]
        [x
-        (eprintf "Unknown error occurred: ~a~n" x)
+        (eprintf "Unknown error occurred: ~s~n" x)
         (exit 98)]
        )]
     [x (error (format "Seashell failed: compile-and-run-project returned ~s.~n" x))]))
-=======
-(define/contract (write-outputs stdout stderr asan)
-  (-> (or/c bytes? #f) (or/c bytes? #f) (or/c bytes? #f) void?)
-  (define plain-asan
-    (if (not asan) #f
-      (let ([parsed (bytes->jsexpr asan)])
-        (if (string=? "" (hash-ref parsed 'raw_message))
-          #f (hash-ref parsed 'raw_message)))))
-  (when stdout
-    (eprintf "Writing program stdout to ~s.~n" out-file)
-    (with-output-to-file out-file (thunk
-      (write-bytes stdout))
-      #:exists 'truncate))
-  (when (or stderr plain-asan)
-    (eprintf "Writing program stderr and ASAN output to ~s.~n" err-file)
-    (with-output-to-file err-file (thunk
-      (when stderr (write-bytes stderr))
-      (when plain-asan (display plain-asan)))
-      #:exists 'truncate))
-  (void))
->>>>>>> 665d82b7
+
 
 (define (object-main)
   (define args
@@ -146,38 +132,5 @@
     (printf "  ~a: ~a~n" tool (second props))))
   (exit 1))
 
-<<<<<<< HEAD
 ;; invoke main method for tool
-((first (hash-ref tools (first flags))))
-=======
-    ;; TODO: separate this block into its own function?
-    (define stdout (program-stdout pid))
-    (define run-result (sync/timeout 0 (wrap-evt stdout (compose deserialize read))))
-    (match run-result
-     [(and result (list pid _ (and test-res (or "timeout" "killed" "passed")) stdout stderr))
-      (eprintf "Program passed the test.\n")
-      (write-outputs stdout stderr #f)
-      (exit 40)]
-     [(list pid _ "error" exit-code stderr asan)
-      (if (= exit-code 134)
-        (eprintf "Program failed an assertion.~n")
-        (eprintf "Program crashed at runtime.~n"))
-      (write-outputs #f stderr asan)
-      (exit (if (= exit-code 134) 21 20))]
-     [(list pid _ "no-expect" stdout stderr asan)
-      (eprintf "No expect file for test; program did not crash.~n")
-      (write-outputs stdout stderr asan)
-      (exit 99)]
-     [(list pid _ "failed" diff stderr stdout asan)
-      (eprintf "Test failed the test (but did not crash)~n")
-      (write-outputs stdout stderr asan)
-      (exit 30)]
-     [(list pid _ "timeout")
-      (eprintf "Test timed out (but did not crash)~n")
-      (exit 50)]
-     [x
-      (eprintf "Unknown error occurred: ~s~n" x)
-      (exit 98)]
-     )]
-  [x (error (format "Seashell failed: compile-and-run-project returned ~s.~n" x))])
->>>>>>> 665d82b7
+((first (hash-ref tools (first flags))))