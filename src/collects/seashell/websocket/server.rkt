#lang racket/base
;; Seashell's websocket library.
;; Copyright (C) 2013 The Seashell Maintainers.
;;
;; This program is free software: you can redistribute it and/or modify
;; it under the terms of the GNU General Public License as published by
;; the Free Software Foundation, either version 3 of the License, or
;; (at your option) any later version.
;;
;; See also 'ADDITIONAL TERMS' at the end of the included LICENSE file.
;;
;; This program is distributed in the hope that it will be useful,
;; but WITHOUT ANY WARRANTY; without even the implied warranty of
;; MERCHANTABILITY or FITNESS FOR A PARTICULAR PURPOSE.  See the
;; GNU General Public License for more details.
;;
;; You should have received a copy of the GNU General Public License
;; along with this program.  If not, see <http://www.gnu.org/licenses/>.
(require net/base64
         net/tcp-sig
         openssl/sha1
         (prefix-in raw: net/tcp-unit)
         racket/async-channel
         racket/contract
         racket/list
         racket/port
         racket/unit
         unstable/contract
         web-server/http/request
         web-server/http/request-structs
         web-server/http/response
         web-server/private/connection-manager
         web-server/private/dispatch-server-sig
         web-server/private/dispatch-server-unit
         seashell/websocket/connection)

(provide ws-serve)

;; handshake-solution key
;; Calculates the correct WebSocket handshake response to key.
;;
;; Arguments:
;;  key - Client's handshake.
;; Returns:
;;  Handshake response.
(define/contract (handshake-solution key)
  (-> bytes? bytes?)
  (base64-encode
   (with-input-from-bytes
    (bytes-append key #"258EAFA5-E914-47DA-95CA-C5AB0DC85B11")
    (lambda() (sha1-bytes (current-input-port))))
   #""))


;; (ws-serve conn-dispatch ...)
;; Starts a dispatching WebSocket server compliant with
;; RFC 6455.
;;
;; Arguments:
;;   Consult http://docs.racket-lang.org/net/ws.html
;; Returns:
;;   A thunk when invoked stops the Dispatching Server.
(define/contract
  (ws-serve
   conn-dispatch
   #:conn-headers [pre-conn-dispatch (λ (cline hs) (values empty (void)))]
   #:tcp@ [tcp@ raw:tcp@]
   #:port [port 80]
   #:listen-ip [listen-ip #f]
   #:max-waiting [max-waiting 4]
   #:timeout [initial-connection-timeout (* 60 60)]
   #:confirmation-channel [confirm-ch #f])
  (->* ((any/c any/c . -> . void))
       (#:conn-headers
        (bytes? (listof header?) . -> . (values (listof header?) any/c))
        #:tcp@
        (unit/c (import) (export tcp^))
        #:port
        tcp-listen-port?
        #:listen-ip
        (or/c string? false/c)
        #:max-waiting
        integer?
        #:timeout
        integer?
        #:confirmation-channel
        (or/c false/c async-channel?))
       (-> void))
  (define (read-request c p port-addresses)
    (values #f #t))
  (define (dispatch c _)
    ;; Grab the in/out ports.
    (define ip (connection-i-port c))
    (define op (connection-o-port c))
    ;; Read the first line.
    (define cline (read-bytes-line ip 'any))
    ;; Get headers.
    (define headers (read-headers ip))
    (define keyh (headers-assq* #"Sec-WebSocket-Key" headers))
    (unless keyh (error 'ws-serve "Invalid WebSocket request, no Key"))
    (define key (header-value keyh))
    (define proth (headers-assq* #"Sec-WebSocket-Protocol" headers))
    (define prot (if proth (header-value proth) #f))

    ;; Compute custom headers.
    (define-values (conn-headers state) (pre-conn-dispatch cline headers))

    ;; Write headers.
    (fprintf op "HTTP/1.1 101 Switching Protocols\r\n")
    (print-headers
     op
     (list* (make-header #"Upgrade" #"WebSocket")
            (make-header #"Connection" #"Upgrade")
            (make-header #"Server" #"Seashell/0")
            (make-header #"Sec-Websocket-Accept" (handshake-solution key))
            conn-headers))
    ;; ... more headers.
    (when prot
      (print-headers
       op
       (list (make-header #"Sec-WebSocket-Protocol" prot))))

    ;; Flush headers out before:
    (flush-output op)

    ;; Starting output.
    (define conn
      (make-ws-connection
<<<<<<< HEAD
       ip op
       (make-ws-control)
       cline conn-headers #f))
=======
        ip op
        (make-ws-control)
        cline conn-headers #f))
>>>>>>> 84214003

    (conn-dispatch conn state))
  (define-unit-binding a-tcp@
    tcp@ (import) (export tcp^))
  (define-compound-unit/infer dispatch-server@/tcp@
    (import dispatch-server-config^)
    (link a-tcp@ dispatch-server@)
    (export dispatch-server^))
  (define-values/invoke-unit
    dispatch-server@/tcp@
    (import dispatch-server-config^)
    (export dispatch-server^))
  (serve #:confirmation-channel confirm-ch))
<|MERGE_RESOLUTION|>--- conflicted
+++ resolved
@@ -126,15 +126,9 @@
     ;; Starting output.
     (define conn
       (make-ws-connection
-<<<<<<< HEAD
-       ip op
-       (make-ws-control)
-       cline conn-headers #f))
-=======
         ip op
         (make-ws-control)
         cline conn-headers #f))
->>>>>>> 84214003
 
     (conn-dispatch conn state))
   (define-unit-binding a-tcp@
