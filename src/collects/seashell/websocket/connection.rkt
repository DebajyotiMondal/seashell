#lang racket
;; Seashell's websocket library.
;; Copyright (C) 2013 The Seashell Maintainers.
;;
;; This program is free software: you can redistribute it and/or modify
;; it under the terms of the GNU General Public License as published by
;; the Free Software Foundation, either version 3 of the License, or
;; (at your option) any later version.
;;
;; See also 'ADDITIONAL TERMS' at the end of the included LICENSE file.
;;
;; This program is distributed in the hope that it will be useful,
;; but WITHOUT ANY WARRANTY; without even the implied warranty of
;; MERCHANTABILITY or FITNESS FOR A PARTICULAR PURPOSE.  See the
;; GNU General Public License for more details.
;;
;; You should have received a copy of the GNU General Public License
;; along with this program.  If not, see <http://www.gnu.org/licenses/>.

;; ws-connection
<<<<<<< HEAD
;; Internal data structure for the Websocket connection.
=======
;; Internal data structure for the Seashell Websocket connection.
>>>>>>> 84214003
;;
;; Fields:
;;   closed? - connection closed/dead or not?
;;
;;   in/out-thread - Input/Output thread for handling fragmented packets
;;   and synchronization functionality.
;;
;;   in-port - (Raw) input port.
;;   out-port - (Raw) output port.
;;
;;   in-chan - Input (read) channel.
;;   out-chan - Output (write) channel.
;;
;;   cline - Connection line.
;;   headers - HTTP request headers.
;;
;;   control - Control function which deals with control frames.
;;
;;   mask?   - Mask connection or not.
;;
;;   last-pong - Time at which the most recent pong frame was received from the client.
;;
;; A connection is a synchronizable event that is ready when
;; ws-read-frame will not block with synchronization result
;; itself.
<<<<<<< HEAD
(require racket/async-channel)
=======
(require racket/async-channel
         seashell/log)
>>>>>>> 84214003
(provide ws-connection?
         make-ws-connection
         make-ws-control
         ws-send
         ws-recv
         ws-close
         exn:ws?)

;; Logger for ws library
(define ws-log (make-logger 'ws))

;; exn:ws
;; Internal ws exception structure.
(struct exn:ws exn:fail:user ())

;; ws-frame
;; Internal data structure for a WebSocket frame.
(struct ws-frame
  (final? rsv opcode data)
  #:transparent)

;; ws-connection
;; Connection structure.  Usable as a synchronizable event
;; with the following possible results:
;;  bytes? - Regular websocket frame.
;;  eof-object? - End of file/Websocket closed.
;;  (raised exception) - Error.
(struct ws-connection
  (closed-semaphore
   [in-thread #:mutable]
   [out-thread #:mutable]
   in-port out-port in-chan out-chan
   cline headers
   control mask?
   [last-ping #:mutable]
   [last-pong #:mutable]
   close-semaphore)
  #:transparent
  #:property prop:evt
  (lambda (conn)
    (choice-evt
<<<<<<< HEAD
     (wrap-evt (ws-connection-in-chan conn)
               (lambda (frame-or-exn)
                 (cond
                   [(exn? frame-or-exn)
                    eof]
                   [else
                    (ws-frame-data frame-or-exn)])))
     (wrap-evt (semaphore-peek-evt
                (ws-connection-closed-semaphore conn))
               (lambda (ignored)
                 eof)))))
=======
      (wrap-evt (ws-connection-in-chan conn)
        (lambda (frame-or-exn)
                (cond
                  [(exn? frame-or-exn)
                   (raise exn)]
                  [else
                   (ws-frame-data frame-or-exn)])))
      (wrap-evt (semaphore-peek-evt
                  (ws-connection-closed-semaphore conn))
        (lambda (ignored)
          eof)))))
>>>>>>> 84214003

;; (make-ws-connection in-port out-port control cline headers mask?) ->
;; Creates a new WebSocket connection given in/out ports, headers,
;; and a control function for dealing with control frames.
;;
;; See above for arguments details.
(define/contract (make-ws-connection in-port out-port control cline headers mask?)
  (-> port? port? (-> ws-connection? (or/c ws-frame? exn?) any/c) any/c any/c boolean? ws-connection?)
  (define in-chan (make-async-channel))
  (define out-chan (make-async-channel))
  (define conn (ws-connection (make-semaphore 0)
<<<<<<< HEAD
                                     #f
                                     #f
                                     in-port out-port
                                     in-chan out-chan
                                     cline headers
                                     control
                                     mask?
                                     0 0
                                     (make-semaphore 1)))
=======
                                 #f
                                 #f
                                 in-port out-port
                                 in-chan out-chan
                                 cline headers
                                 control
                                 mask?
                                 0 0
                                 (make-semaphore 1)))
>>>>>>> 84214003
  (set-ws-connection-in-thread! conn (in-thread conn))
  (set-ws-connection-out-thread! conn (out-thread conn))
  conn)

;; (ws-connection-closed? conn)
;; Tests if a connection is closed.
;;
;; Arguments:
;;  conn - Connection.
;; Returns:
;;  true if closed, false otherwise.
(define/contract (ws-connection-closed? conn)
  (-> ws-connection? boolean?)
  (if (sync/timeout 0
                    (semaphore-peek-evt
<<<<<<< HEAD
                     (ws-connection-closed-semaphore conn)))
      #t #f))
=======
                      (ws-connection-closed-semaphore conn)))
    #t #f))
>>>>>>> 84214003

;; (make-ws-control) ->
;; Evaluates to a function suitable for use as the 'control' argument to make-ws-connection.
;;
;; Returns:
;;  (ws-connection? (or/c ws-frame? exn) -> any/c)
<<<<<<< HEAD
;;  Function that'll work as a control to a ws connection.  By default,
=======
;;  Function that'll work as a control to a websocket connection.  By default,
>>>>>>> 84214003
;;  this function will close automatically and destroy all resources associated
;;  with a connection when the CLOSE handshake is received.
(define/contract (make-ws-control)
  (-> (-> ws-connection? (or/c ws-frame? exn?) any/c))
  (define (simple-control conn frame-or-exn)
    (match frame-or-exn
      [(? exn?)
       ;; There's not much we can do.  We may as well log it and
       ;; quit.  Raising an exception here is probably a bad idea,
       ;; as we're running in a separate thread.
       (log-message ws-log 'error #f
                    (format "WebSocket received exception: ~a" (exn-message frame-or-exn)))
       (thread (thunk (ws-close! conn)))
       #f]
      [(ws-frame #t rsv 9 data)
       ;; Ping frame.
       (async-channel-put (ws-connection-out-chan conn)
                          (ws-frame #t 0 10 data))
       #t]
      [(ws-frame #t rsv 10 data)
       ;; Pong frame.
       (set-ws-connection-last-pong! conn (current-inexact-milliseconds))]
      [(ws-frame #t rsv 8 data)
       ;; Behaviour seems poorly documented here in the RFC.
       ;; Closing the TCP port is supposed to be handled by the server.
       ;; In any case, we'll have to send a CLOSE frame,
       ;; which is handled by ws-close!
       ;;
       ;; As we're receiving a CLOSE frame, even though it's recommended that
       ;; the server closes the connection, we may as well do it anyways.

       ;; Kill the connection.
<<<<<<< HEAD
       (thread (thunk (ws-close! conn)))
=======
       (unless (ws-connection-closed? conn)
         (thread (thunk (ws-close! conn))))
>>>>>>> 84214003
       #f]
      [else
       ;; Unhandled message - log it, quit.
       (log-message ws-log 'warning
                    (format "WebSocket - unknown control message: ~s" frame-or-exn))
       ]))
  simple-control)


;; (ws-send conn bytes) ->
;; Sends bytes over websocket connection conn.
;;
;; Arguments:
;;  conn - Websocket connection.
;;  bytes - Bytes to send.
(define/contract (ws-send conn bytes)
  (-> ws-connection? bytes? void?)
  (when (ws-connection-closed? conn)
<<<<<<< HEAD
    (raise (exn:ws "Connection closed!"
=======
    (raise (exn:websocket "Connection closed!"
>>>>>>> 84214003
                          (current-continuation-marks))))
  (async-channel-put (ws-connection-out-chan conn)
                     (ws-frame #t 0 2 bytes)))

;; (ws-recv conn) -> bytes?
;; Receives bytes synchronously from websocket connection conn.
;; This function will raise an exception if an error happened
;; on the connection.
;;
;; Arguments:
;;  conn - Websocket connection.
;; Returns:
;;  Bytes if not closed, eof-object? if closed.
;; Raises:
<<<<<<< HEAD
;;  exn-ws if any connections occured.  Keep in mind that
=======
;;  exn-websocket if any connections occurred.  Keep in mind that
>>>>>>> 84214003
;;  the behaviour of ws-recv is identical to (sync conn).
(define/contract (ws-recv conn)
  (-> ws-connection? (or/c bytes? eof-object?))
  (sync conn))

;; (ws-close conn) ->
;; Sends a CLOSE frame on a websocket connection,
;; which will (hopefully) trigger the remote end to respond
;; with the second part of the close handshake, which
;; will cause the default control to close the connection.
;;
;; Fails the connection after some time has passed.  This is done
;; asynchronously.
;;
;; Arguments:
;;  conn - Websocket connection.
;;  timeout - Timeout.
(define/contract (ws-close conn #:timeout [timeout 5])
  (->* (ws-connection?) (#:timeout (and/c real? (not/c negative?)))
       void?)
  (unless (ws-connection-closed? conn)
    (async-channel-put
<<<<<<< HEAD
     (ws-connection-out-chan conn)
     (ws-frame #t 0 8 #"")))
  (unless (sync/timeout timeout
                        (semaphore-peek-evt
                          (ws-connection-closed-semaphore conn)))
    (ws-close! conn)))
=======
      (ws-connection-out-chan conn)
      (ws-frame #t 0 8 #"")))
  (thread
    (thunk
      (unless (sync/timeout timeout
                            (semaphore-peek-evt
                              (ws-connection-closed-semaphore conn)))
        (ws-close! conn))))
  (void))
>>>>>>> 84214003


;; (ws-close! conn) ->
;; Frees all resources used by a ws connection.
;; Also sends a CLOSE frame.  This call is nonblocking
;; and all socket I/O is done in a different thread.
;;
;; Arguments:
;;  conn - Websocket connection.
(define/contract (ws-close! conn)
  (-> ws-connection? void?)
  (call-with-semaphore (ws-connection-close-semaphore conn)
<<<<<<< HEAD
                       (thunk
                        (unless (ws-connection-closed? conn)
                          (semaphore-post (ws-connection-closed-semaphore conn))
                          (kill-thread (ws-connection-in-thread conn))
                          (kill-thread (ws-connection-out-thread conn))
                          (send-frame (ws-frame #t 0 8 #"")
                                      (ws-connection-out-port conn)
                                      #:mask?
                                      (ws-connection-mask? conn))
                          (close-input-port (ws-connection-in-port conn))
                          (close-output-port (ws-connection-out-port conn))
                          (void)))))
=======
    (thunk
      (unless (ws-connection-closed? conn)
        (semaphore-post (ws-connection-closed-semaphore conn))
        (kill-thread (ws-connection-in-thread conn))
        (kill-thread (ws-connection-out-thread conn))
        (send-frame (ws-frame #t 0 8 #"")
                    (ws-connection-out-port conn)
                    #:mask?
                    (ws-connection-mask? conn))
        (close-input-port (ws-connection-in-port conn))
        (close-output-port (ws-connection-out-port conn))
        (void)))))
>>>>>>> 84214003

;; Handy syntax rule for EOF checking
(define-syntax-rule (check-eof x)
  (when (eof-object? x)
    (raise (exn:ws (format "read-frame: Unexpected end of file!")
                          (current-continuation-marks)))))

;; (mask data key) -> bytes?
;; Masks/Unmasks data from a WebSocket connection.
;;
;; Arguments:
;;  data - data to (un)mask.
;;  key  - masking key.
;;
;; Returns:
;;  (Un)masked data.
(define/contract (mask data key)
  (-> bytes? bytes? bytes?)

  ;; Recursive helper that mutates the byte string
  ;; to produce the unmasked version.
  (define (mask-helper data key index)
    (cond
      [(equal? index (bytes-length data))
       data]
      [else
       (bytes-set! data index
                   (bitwise-xor (bytes-ref data index)
                                (bytes-ref key (remainder index 4))))
       (mask-helper data key (add1 index))]))

  (mask-helper (bytes-copy data) key 0))

;; (read-frame port) -> ws-frame?
<<<<<<< HEAD
;; Reads a websocket frame in from port.
=======
;; Reads a WebSocket frame in from port.
>>>>>>> 84214003
;;
;; Arguments:
;;  port - Input port.
;; Returns:
;;  WebSocket frame.
(define/contract (read-frame port)
  (-> port? ws-frame?)
  ;; Read the framing byte.
  (define framing-byte (read-byte port))
  (check-eof framing-byte)

  ;; Extract bit information
  (define final?
    (bitwise-bit-set? framing-byte 7))
  (define rsv-field
    (bitwise-bit-field framing-byte 4 7))
  (define opcode
    (bitwise-bit-field framing-byte 0 4))

  ;; Read first byte of length and masking information
  (define length/mask-byte (read-byte port))
  (check-eof length/mask-byte)

  (define masked?
    (bitwise-bit-set? length/mask-byte 7))
  (define length
    (bitwise-bit-field length/mask-byte 0 7))

  ;; Interpret the length field
  (cond
    ;; Read the next two bytes, and interpret it as
    ;; a big-endian integer
    [(equal? length 126)
     (define length-bs (read-bytes 2 port))
     (check-eof length-bs)
     (set! length (integer-bytes->integer length-bs #f #t))]
    [(equal? length 127)
     (define length-bs (read-bytes 8 port))
     (check-eof length-bs)
     (set! length (integer-bytes->integer length-bs #f #t))]
    [else void])

  ;; Read the mask if it's set.
  (define masking
    (if masked?
        (let ([mask-bs (read-bytes 4 port)])
          (check-eof mask-bs)
          mask-bs)
        #"\0\0\0\0"))

  ;; Read data, and unmask - note XOR is symmetric.
  (define data
    (if masked? (mask (read-bytes length port) masking)
        (read-bytes length port)))

  ;; Return the frame.
  (ws-frame final? rsv-field opcode data))

;; (send-frame frame port #:mask) -> void?
;; Sends a WebSocket frame along the port.
;;
;; Arguments:
;;  frame - WebSocket frame to send.
;;  port  - port to send it on.
;; Optional Arguments:
;;  mask - mask data or not.
;;
;; Returns:
;;  Nothing.
(define/contract (send-frame frame port
                             #:mask? [mask? #f])
  (->* (ws-frame? port?)
       (#:mask?
        boolean?)
       void?)

  ;; Construct the framing byte
  (define framing-byte
    (bitwise-ior (ws-frame-opcode frame)
                 (arithmetic-shift (ws-frame-rsv frame) 4)
                 (if (ws-frame-final? frame) 128 0)))

  ;; Grab data
  (define data (ws-frame-data frame))
  (when (equal? (ws-frame-opcode frame) 1)
    (set! data (string->bytes/utf-8 data)))
  (define data-length (bytes-length data))

  ;; Construct length and mask flag information
  (define length-bstr
    (cond
      [(> 126 data-length)
       (bytes (bitwise-ior (if mask? 128 0) data-length))]
      [(> 65536 data-length)
       (bytes-append (bytes (if mask? 254 126)) (integer->integer-bytes
                                                 data-length 2 #f #t))]
      [else
       (bytes-append (bytes (if mask? 255 127)) (integer->integer-bytes
                                                 data-length 8 #f #t))]))

  ;; Generate a 32-bit random number
  (define masking
    (if mask? (integer->integer-bytes (random 4294967087) 4 #f #t) 0))

  ;; Mask data
  (when mask?
    (set! data (mask data masking)))

  ;; Write everything out
  (write-byte framing-byte port)
  (write-bytes length-bstr port)
  (when mask? (write-bytes masking port))
  (write-bytes data port)
  (flush-output port))

;; (in-thread conn)
;; Starts the input thread which reads frames off of the input port
;; and writes frames into the channel.
;;
;; Arguments (given through connection):
;;  port - Input port
;;  channel - Async channel to put completed frames in.
;;  control - Control function that handles any control frames sent
;;   in the channel.  If the control function returns #f,
;;   this thread will die.  This is typically used to deal
;;   with the CLOSE control frame.
;;   Control will also be sent exception objects as they occur.
;;
;;   Note that this thread will not close the I/O ports.
;;
;; Returns:
;;  Thread object.  Send thread a message to make it quit.  Thread
;;  will also die if a exn:ws? is raised.
;;
;; Notes:
;;  The only objects that will be written to channel will be completed frames
;;  OR exception objects that denote a failure condition.
;;
;; TODO: Might be worthwhile to support partial incomplete reads
;; with some sort of signaling mechanism.
(define/contract (in-thread conn)
  (-> ws-connection? thread?)

  ;; Internal state for dealing with fragmented frames.
  (define fragmented-buffer #f)
  (define fragmented-opcode #f)
  (define fragmented-rsv #f)
  (define fragmented? #f)
  (define port (ws-connection-in-port conn))
  (define channel (ws-connection-in-chan conn))
  (define control (ws-connection-control conn))

  (thread
   (lambda ()
     (let loop ()
       (define sync-result (sync port))
       (with-handlers
           ;; Got an exception - report it,
           ;; and then quit immediately.
           ;; This will be an unclean shutdown in all cases.
           [(exn:ws?
             (lambda (exn)
               (control conn exn)
               (async-channel-put channel exn)))]
         (define frame (read-frame port))
         (cond
           ;; Case 0 - Control frame.
           ;; It is the responsibility of control to close the port and
           ;; kill in/out threads.
           [(> (ws-frame-opcode frame) 7)
<<<<<<< HEAD
            (control conn frame)
            (loop)]
           ;; Case 1 - first and only (unfragmented) frame.
           [(and (not fragmented?)
                 (ws-frame-final? frame))
            (async-channel-put channel frame)
            (loop)]
           ;; Case 2 - start of a fragmented frame.
           [(and (not fragmented?)
                 (not (ws-frame-final? frame)))
            (set! fragmented? #t)
            (set! fragmented-rsv (ws-frame-rsv frame))
            (set! fragmented-opcode (ws-frame-opcode frame))
            (set! fragmented-buffer (ws-frame-data frame))
            (loop)]
=======
             (control conn frame)
             (loop)]
           ;; Case 1 - first and only (unfragmented) frame.
           [(and (not fragmented?)
                 (ws-frame-final? frame))
             (async-channel-put channel frame)
             (loop)]
           ;; Case 2 - start of a fragmented frame.
           [(and (not fragmented?)
                 (not (ws-frame-final? frame)))
             (set! fragmented? #t)
             (set! fragmented-rsv (ws-frame-rsv frame))
             (set! fragmented-opcode (ws-frame-opcode frame))
             (set! fragmented-buffer (ws-frame-data frame))
             (loop)]
>>>>>>> 84214003
           ;; Case 3 - continuation frame.
           [(and fragmented?
                 (not (ws-frame-final? frame))
                 (equal? 0 (ws-frame-opcode frame)))
<<<<<<< HEAD
            (set! fragmented-buffer
                  (bytes-append fragmented-buffer (ws-frame-data frame)))
            (loop)]
=======
             (set! fragmented-buffer
                   (bytes-append fragmented-buffer (ws-frame-data frame)))
             (loop)]
>>>>>>> 84214003
           ;; Case 4 - final frame.
           [(and fragmented?
                 (ws-frame-final? frame)
                 (equal? 0 (ws-frame-opcode frame)))
<<<<<<< HEAD
            (set! fragmented-buffer
                  (bytes-append fragmented-buffer (ws-frame-data frame)))
            ;; Reset fragmented?
            (set! fragmented? #f)
            ;; Write the entire frame to the port
            (async-channel-put channel (ws-frame #t fragmented-rsv fragmented-opcode fragmented-buffer))
            (loop)]
=======
             (set! fragmented-buffer
                   (bytes-append fragmented-buffer (ws-frame-data frame)))
             ;; Reset fragmented?
             (set! fragmented? #f)
             ;; Write the entire frame to the port
             (async-channel-put channel (ws-frame #t fragmented-rsv fragmented-opcode fragmented-buffer))
             (loop)]
>>>>>>> 84214003
           [else
            (raise (exn:ws (format "Unknown frame ~a!" frame)
                                  (current-continuation-marks)))]))))))

;; (out-thread port channel)
;; Starts the out thread which reads frames off of the output channel
;; and writes frames into the port.
;;
;; Arguments:
;;  conn - Seashell WebSocket connection.  This function uses
;;  the output port, output channel, and the mask? fields of the connection.
;;
;; Returns:
;;  Thread object.
(define/contract (out-thread conn)
  (-> ws-connection? thread?)
  (define port (ws-connection-out-port conn))
  (define channel (ws-connection-out-chan conn))
  (define mask? (ws-connection-mask? conn))

  ;; Internal fragmentation state.
  ;; TODO handle sending fragmented frames. (A sequence of non-final frames followed by a final frame)
  (define fragmented? #f)

  (thread
   (lambda ()
     (let loop ()
       (define alrm (alarm-evt (+ (ws-connection-last-ping conn) 30000)))
       (define sync-result (sync channel alrm))
       (cond
         ;; Ping alarm went off. Send ping, reset alarm, repeat.
         [(eq? sync-result alrm)
          (send-frame (ws-frame #t 0 9 #"") port #:mask? mask?)
          (set-ws-connection-last-ping! conn (current-inexact-milliseconds))
          (loop)]
         [else
          ;; Send the frame, repeat
          (send-frame sync-result port #:mask? mask?)
          (loop)])))))<|MERGE_RESOLUTION|>--- conflicted
+++ resolved
@@ -18,11 +18,7 @@
 ;; along with this program.  If not, see <http://www.gnu.org/licenses/>.
 
 ;; ws-connection
-<<<<<<< HEAD
 ;; Internal data structure for the Websocket connection.
-=======
-;; Internal data structure for the Seashell Websocket connection.
->>>>>>> 84214003
 ;;
 ;; Fields:
 ;;   closed? - connection closed/dead or not?
@@ -47,27 +43,22 @@
 ;;
 ;; A connection is a synchronizable event that is ready when
 ;; ws-read-frame will not block with synchronization result
-;; itself.
-<<<<<<< HEAD
-(require racket/async-channel)
-=======
+;; the data that would be read from ws-recv invoked on itself,
+;; <eof>, or an exception object.
 (require racket/async-channel
          seashell/log)
->>>>>>> 84214003
+
 (provide ws-connection?
          make-ws-connection
          make-ws-control
          ws-send
          ws-recv
          ws-close
-         exn:ws?)
-
-;; Logger for ws library
-(define ws-log (make-logger 'ws))
-
-;; exn:ws
-;; Internal ws exception structure.
-(struct exn:ws exn:fail:user ())
+         exn:websocket?)
+
+;; exn:websocket
+;; Internal websocket exception structure.
+(struct exn:websocket exn:fail:user ())
 
 ;; ws-frame
 ;; Internal data structure for a WebSocket frame.
@@ -80,7 +71,7 @@
 ;; with the following possible results:
 ;;  bytes? - Regular websocket frame.
 ;;  eof-object? - End of file/Websocket closed.
-;;  (raised exception) - Error.
+;;  exn? - Error.
 (struct ws-connection
   (closed-semaphore
    [in-thread #:mutable]
@@ -95,31 +86,17 @@
   #:property prop:evt
   (lambda (conn)
     (choice-evt
-<<<<<<< HEAD
      (wrap-evt (ws-connection-in-chan conn)
                (lambda (frame-or-exn)
                  (cond
                    [(exn? frame-or-exn)
-                    eof]
+                    frame-or-exn]
                    [else
                     (ws-frame-data frame-or-exn)])))
      (wrap-evt (semaphore-peek-evt
                 (ws-connection-closed-semaphore conn))
                (lambda (ignored)
                  eof)))))
-=======
-      (wrap-evt (ws-connection-in-chan conn)
-        (lambda (frame-or-exn)
-                (cond
-                  [(exn? frame-or-exn)
-                   (raise exn)]
-                  [else
-                   (ws-frame-data frame-or-exn)])))
-      (wrap-evt (semaphore-peek-evt
-                  (ws-connection-closed-semaphore conn))
-        (lambda (ignored)
-          eof)))))
->>>>>>> 84214003
 
 ;; (make-ws-connection in-port out-port control cline headers mask?) ->
 ;; Creates a new WebSocket connection given in/out ports, headers,
@@ -131,17 +108,6 @@
   (define in-chan (make-async-channel))
   (define out-chan (make-async-channel))
   (define conn (ws-connection (make-semaphore 0)
-<<<<<<< HEAD
-                                     #f
-                                     #f
-                                     in-port out-port
-                                     in-chan out-chan
-                                     cline headers
-                                     control
-                                     mask?
-                                     0 0
-                                     (make-semaphore 1)))
-=======
                                  #f
                                  #f
                                  in-port out-port
@@ -151,7 +117,6 @@
                                  mask?
                                  0 0
                                  (make-semaphore 1)))
->>>>>>> 84214003
   (set-ws-connection-in-thread! conn (in-thread conn))
   (set-ws-connection-out-thread! conn (out-thread conn))
   conn)
@@ -167,24 +132,15 @@
   (-> ws-connection? boolean?)
   (if (sync/timeout 0
                     (semaphore-peek-evt
-<<<<<<< HEAD
-                     (ws-connection-closed-semaphore conn)))
-      #t #f))
-=======
                       (ws-connection-closed-semaphore conn)))
     #t #f))
->>>>>>> 84214003
 
 ;; (make-ws-control) ->
 ;; Evaluates to a function suitable for use as the 'control' argument to make-ws-connection.
 ;;
 ;; Returns:
 ;;  (ws-connection? (or/c ws-frame? exn) -> any/c)
-<<<<<<< HEAD
-;;  Function that'll work as a control to a ws connection.  By default,
-=======
 ;;  Function that'll work as a control to a websocket connection.  By default,
->>>>>>> 84214003
 ;;  this function will close automatically and destroy all resources associated
 ;;  with a connection when the CLOSE handshake is received.
 (define/contract (make-ws-control)
@@ -195,8 +151,8 @@
        ;; There's not much we can do.  We may as well log it and
        ;; quit.  Raising an exception here is probably a bad idea,
        ;; as we're running in a separate thread.
-       (log-message ws-log 'error #f
-                    (format "WebSocket received exception: ~a" (exn-message frame-or-exn)))
+       (logf 'error #f
+              (format "WebSocket received exception: ~a" (exn-message frame-or-exn)))
        (thread (thunk (ws-close! conn)))
        #f]
       [(ws-frame #t rsv 9 data)
@@ -216,21 +172,15 @@
        ;; As we're receiving a CLOSE frame, even though it's recommended that
        ;; the server closes the connection, we may as well do it anyways.
 
-       ;; Kill the connection.
-<<<<<<< HEAD
-       (thread (thunk (ws-close! conn)))
-=======
-       (unless (ws-connection-closed? conn)
-         (thread (thunk (ws-close! conn))))
->>>>>>> 84214003
+       ;; Kill the connection.  (note: ws-close! ensures that the connection is closed only once).
+       (thread (thunk (ws-close! conn))))
        #f]
       [else
        ;; Unhandled message - log it, quit.
-       (log-message ws-log 'warning
-                    (format "WebSocket - unknown control message: ~s" frame-or-exn))
+       (logf 'warning
+              (format "WebSocket - unknown control message: ~s" frame-or-exn))
        ]))
   simple-control)
-
 
 ;; (ws-send conn bytes) ->
 ;; Sends bytes over websocket connection conn.
@@ -241,11 +191,7 @@
 (define/contract (ws-send conn bytes)
   (-> ws-connection? bytes? void?)
   (when (ws-connection-closed? conn)
-<<<<<<< HEAD
-    (raise (exn:ws "Connection closed!"
-=======
     (raise (exn:websocket "Connection closed!"
->>>>>>> 84214003
                           (current-continuation-marks))))
   (async-channel-put (ws-connection-out-chan conn)
                      (ws-frame #t 0 2 bytes)))
@@ -260,15 +206,13 @@
 ;; Returns:
 ;;  Bytes if not closed, eof-object? if closed.
 ;; Raises:
-<<<<<<< HEAD
-;;  exn-ws if any connections occured.  Keep in mind that
-=======
-;;  exn-websocket if any connections occurred.  Keep in mind that
->>>>>>> 84214003
-;;  the behaviour of ws-recv is identical to (sync conn).
+;;  exn:websocket if any connections occurred.
 (define/contract (ws-recv conn)
   (-> ws-connection? (or/c bytes? eof-object?))
-  (sync conn))
+  (define result (sync conn))
+  (cond 
+    [(exn? result) (raise result)]
+    [else result]))
 
 ;; (ws-close conn) ->
 ;; Sends a CLOSE frame on a websocket connection,
@@ -287,14 +231,6 @@
        void?)
   (unless (ws-connection-closed? conn)
     (async-channel-put
-<<<<<<< HEAD
-     (ws-connection-out-chan conn)
-     (ws-frame #t 0 8 #"")))
-  (unless (sync/timeout timeout
-                        (semaphore-peek-evt
-                          (ws-connection-closed-semaphore conn)))
-    (ws-close! conn)))
-=======
       (ws-connection-out-chan conn)
       (ws-frame #t 0 8 #"")))
   (thread
@@ -304,8 +240,6 @@
                               (ws-connection-closed-semaphore conn)))
         (ws-close! conn))))
   (void))
->>>>>>> 84214003
-
 
 ;; (ws-close! conn) ->
 ;; Frees all resources used by a ws connection.
@@ -317,20 +251,6 @@
 (define/contract (ws-close! conn)
   (-> ws-connection? void?)
   (call-with-semaphore (ws-connection-close-semaphore conn)
-<<<<<<< HEAD
-                       (thunk
-                        (unless (ws-connection-closed? conn)
-                          (semaphore-post (ws-connection-closed-semaphore conn))
-                          (kill-thread (ws-connection-in-thread conn))
-                          (kill-thread (ws-connection-out-thread conn))
-                          (send-frame (ws-frame #t 0 8 #"")
-                                      (ws-connection-out-port conn)
-                                      #:mask?
-                                      (ws-connection-mask? conn))
-                          (close-input-port (ws-connection-in-port conn))
-                          (close-output-port (ws-connection-out-port conn))
-                          (void)))))
-=======
     (thunk
       (unless (ws-connection-closed? conn)
         (semaphore-post (ws-connection-closed-semaphore conn))
@@ -343,12 +263,11 @@
         (close-input-port (ws-connection-in-port conn))
         (close-output-port (ws-connection-out-port conn))
         (void)))))
->>>>>>> 84214003
 
 ;; Handy syntax rule for EOF checking
 (define-syntax-rule (check-eof x)
   (when (eof-object? x)
-    (raise (exn:ws (format "read-frame: Unexpected end of file!")
+    (raise (exn:websocket (format "read-frame: Unexpected end of file!")
                           (current-continuation-marks)))))
 
 ;; (mask data key) -> bytes?
@@ -378,11 +297,7 @@
   (mask-helper (bytes-copy data) key 0))
 
 ;; (read-frame port) -> ws-frame?
-<<<<<<< HEAD
-;; Reads a websocket frame in from port.
-=======
 ;; Reads a WebSocket frame in from port.
->>>>>>> 84214003
 ;;
 ;; Arguments:
 ;;  port - Input port.
@@ -515,7 +430,7 @@
 ;;
 ;; Returns:
 ;;  Thread object.  Send thread a message to make it quit.  Thread
-;;  will also die if a exn:ws? is raised.
+;;  will also die if a exn:websocket? is raised.
 ;;
 ;; Notes:
 ;;  The only objects that will be written to channel will be completed frames
@@ -543,7 +458,7 @@
            ;; Got an exception - report it,
            ;; and then quit immediately.
            ;; This will be an unclean shutdown in all cases.
-           [(exn:ws?
+           [(exn:websocket?
              (lambda (exn)
                (control conn exn)
                (async-channel-put channel exn)))]
@@ -553,23 +468,6 @@
            ;; It is the responsibility of control to close the port and
            ;; kill in/out threads.
            [(> (ws-frame-opcode frame) 7)
-<<<<<<< HEAD
-            (control conn frame)
-            (loop)]
-           ;; Case 1 - first and only (unfragmented) frame.
-           [(and (not fragmented?)
-                 (ws-frame-final? frame))
-            (async-channel-put channel frame)
-            (loop)]
-           ;; Case 2 - start of a fragmented frame.
-           [(and (not fragmented?)
-                 (not (ws-frame-final? frame)))
-            (set! fragmented? #t)
-            (set! fragmented-rsv (ws-frame-rsv frame))
-            (set! fragmented-opcode (ws-frame-opcode frame))
-            (set! fragmented-buffer (ws-frame-data frame))
-            (loop)]
-=======
              (control conn frame)
              (loop)]
            ;; Case 1 - first and only (unfragmented) frame.
@@ -585,33 +483,17 @@
              (set! fragmented-opcode (ws-frame-opcode frame))
              (set! fragmented-buffer (ws-frame-data frame))
              (loop)]
->>>>>>> 84214003
            ;; Case 3 - continuation frame.
            [(and fragmented?
                  (not (ws-frame-final? frame))
                  (equal? 0 (ws-frame-opcode frame)))
-<<<<<<< HEAD
-            (set! fragmented-buffer
-                  (bytes-append fragmented-buffer (ws-frame-data frame)))
-            (loop)]
-=======
              (set! fragmented-buffer
                    (bytes-append fragmented-buffer (ws-frame-data frame)))
              (loop)]
->>>>>>> 84214003
            ;; Case 4 - final frame.
            [(and fragmented?
                  (ws-frame-final? frame)
                  (equal? 0 (ws-frame-opcode frame)))
-<<<<<<< HEAD
-            (set! fragmented-buffer
-                  (bytes-append fragmented-buffer (ws-frame-data frame)))
-            ;; Reset fragmented?
-            (set! fragmented? #f)
-            ;; Write the entire frame to the port
-            (async-channel-put channel (ws-frame #t fragmented-rsv fragmented-opcode fragmented-buffer))
-            (loop)]
-=======
              (set! fragmented-buffer
                    (bytes-append fragmented-buffer (ws-frame-data frame)))
              ;; Reset fragmented?
@@ -619,9 +501,8 @@
              ;; Write the entire frame to the port
              (async-channel-put channel (ws-frame #t fragmented-rsv fragmented-opcode fragmented-buffer))
              (loop)]
->>>>>>> 84214003
            [else
-            (raise (exn:ws (format "Unknown frame ~a!" frame)
+            (raise (exn:websocket (format "Unknown frame ~a!" frame)
                                   (current-continuation-marks)))]))))))
 
 ;; (out-thread port channel)
