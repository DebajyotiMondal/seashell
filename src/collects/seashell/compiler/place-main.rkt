--- conflicted
+++ resolved
@@ -50,23 +50,6 @@
     ;; These two things should not fail.
     (config-refresh!)
     (standard-logger-setup)
-<<<<<<< HEAD
-    (let loop : Any ()
-      (with-handlers
-        ([exn:fail?
-          (lambda ([exn : exn])
-            (logf 'error "Compiler place got error: ~a~n" (exn-message exn))
-            (place-channel-put channel (list #t #f (exn-message exn))))])
-        (match-define
-          (list write-end cflags ldflags runnerFile objects) (place-channel-get channel))
-        (seashell-compiler-place/thread
-          (cast write-end Place-Channel)
-          (cast cflags (Listof String))
-          (cast ldflags (Listof String))
-          (cast runnerFile Path)
-          (cast objects (Listof Path))))
-      (loop))))
-=======
     (let/ec quit : Any
       (let loop : Any ()
         (with-handlers
@@ -89,7 +72,6 @@
                (cast sources (Listof Path))
                (cast objects (Listof Path)))])
           (loop))))))
->>>>>>> 77147429
 
 
 (require (submod "." typed-place))
