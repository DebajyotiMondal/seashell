--- conflicted
+++ resolved
@@ -28,21 +28,6 @@
  seashell-compile-files
  (struct-out seashell-diagnostic))
 
-<<<<<<< HEAD
-;; (seashell-resolve-dependencies runnerFile)
-;; Invokes the internal preprocessor to resolve dependencies
-(define/contract (seashell-resolve-dependencies runnerFile)
-  (-> path? (listof path?))
-  (define pp (seashell_preprocessor_make))
-  (seashell_preprocessor_set_main_file pp (path->string runnerFile))
-  (seashell_preprocessor_run pp)
-  (define srcs (build-list (seashell_preprocessor_get_include_count pp)
-    (lambda (n) (seashell_preprocessor_get_include pp n))))
-  (map string->path srcs))
-
-;; Diagnostic structure.  Self-explanatory.
-(struct seashell-diagnostic (error? file line column message) #:prefab)
-=======
 (module untyped racket/base
   (require racket/serialize)
   (provide (all-defined-out))
@@ -51,7 +36,17 @@
                [#:struct seashell-diagnostic ([error? : Boolean] [file : String] [line : Index] [column : Index] [message : String])
                 #:type-name Seashell-Diagnostic])
 (define-type Seashell-Diagnostic-Table (HashTable Path (Listof Seashell-Diagnostic)))
->>>>>>> e80b279c
+
+;; (seashell-resolve-dependencies runnerFile)
+;; Invokes the internal preprocessor to resolve dependencies
+(: seashell-resolve-dependencies (-> Path (Listof Path)))
+(define (seashell-resolve-dependencies runnerFile)
+  (define pp (seashell_preprocessor_make))
+  (seashell_preprocessor_set_main_file pp (path->string runnerFile))
+  (seashell_preprocessor_run pp)
+  (define srcs (build-list (seashell_preprocessor_get_include_count pp)
+    (lambda ([n : Nonnegative-Integer]) (seashell_preprocessor_get_include pp n))))
+  (map string->path srcs))
 
 ;; (seashell-compile-files cflags ldflags source)
 ;; Invokes the internal compiler and external linker to create
@@ -60,7 +55,7 @@
 ;; Arguments:
 ;;  cflags - List of flags to pass to the compiler.
 ;;  ldflags - List of flags to pass to the linker.
-;;  source - List of source paths to compile.
+;;  runnerFile - Path to target file. Dependencies will be traversed beginning here.
 ;;  objects - List of object paths to compile.
 ;; Returns:
 ;;  (values #f (hash/c path? (listof seashell-diagnostic?))) - On error,
@@ -73,18 +68,10 @@
 ;;  things may go south if this is running in a place.  It might be
 ;;  worthwhile installing an exception handler in the place main
 ;;  function to deal with this, though.
-<<<<<<< HEAD
-(define/contract (seashell-compile-files user-cflags user-ldflags runnerFile objects)
-  (-> (listof string?) (listof string?) path? (listof path?)
-      (values (or/c bytes? false?) (hash/c path? (listof seashell-diagnostic?))))
-
+(: seashell-compile-files (-> (Listof String) (Listof String) Path (Listof Path)
+                              (Values (U Bytes False) Seashell-Diagnostic-Table)))
+(define (seashell-compile-files user-cflags user-ldflags runnerFile objects)
   (define sources (seashell-resolve-dependencies runnerFile))
-  
-=======
-(: seashell-compile-files (-> (Listof String) (Listof String) (Listof Path) (Listof Path)
-                              (Values (U Bytes False) Seashell-Diagnostic-Table)))
-(define (seashell-compile-files user-cflags user-ldflags sources objects)
->>>>>>> e80b279c
   ;; Check that we're not compiling an empty set of sources.
   ;; Bad things happen.
   (cond
