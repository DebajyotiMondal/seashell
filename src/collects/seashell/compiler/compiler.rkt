#lang typed/racket
;; Seashell's Clang interface.
;; Copyright (C) 2013-2015 The Seashell Maintainers.
;;
;; This program is free software: you can redistribute it and/or modify
;; it under the terms of the GNU General Public License as published by
;; the Free Software Foundation, either version 3 of the License, or
;; (at your option) any later version.
;;
;; See also 'ADDITIONAL TERMS' at the end of the included LICENSE file.
;;
;; This program is distributed in the hope that it will be useful,
;; but WITHOUT ANY WARRANTY; without even the implied warranty of
;; MERCHANTABILITY or FITNESS FOR A PARTICULAR PURPOSE.  See the
;; GNU General Public License for more details.
;;
;; You should have received a copy of the GNU General Public License
;; along with this program.  If not, see <http://www.gnu.org/licenses/>.
(require seashell/compiler/ffi
         (submod seashell/seashell-config typed))
(require/typed racket/base
               [file-position (case-lambda
                                (-> Port Exact-Nonnegative-Integer)
                                (-> Port (U Integer EOF) Void))])
(require/typed racket/serialize
               [serialize   (-> Any Any)]
               [deserialize (-> Any Any)])

(provide
 Seashell-Diagnostic
 Seashell-Diagnostic-Table
 seashell-compile-files
 seashell-diagnostic->bytes
 bytes->seashell-diagnostic
 seashell-diagnostic-table->bytes
 bytes->seashell-diagnostic-table
 (struct-out seashell-diagnostic))

;; Diagnostic structure.  Self-explanatory.
(struct seashell-diagnostic ([error? : Boolean] [file : String] [line : Index] [column : Index] [message : String]) #:transparent)
(define-type Seashell-Diagnostic seashell-diagnostic)
(define-type Seashell-Diagnostic-Table (HashTable Path (Listof Seashell-Diagnostic)))

;; Helper functions for loading/storing diagnostic structures.
;; (seashell-diagnostic/{-table}->bytes d)
;; Converts d to a bytestring which can be sent between places.
;;
;; Arguments:
;;  d - Diagnostic/Table of Diagnostics.
;; Returns
;;  Bytestring representing d.  This bytestring is not portable between Racket versions.
(: seashell-diagnostic->bytes (-> Seashell-Diagnostic Bytes))
(define (seashell-diagnostic->bytes d)
  (match-define (seashell-diagnostic error? file line column message) d)
  (with-output-to-bytes (lambda () (write (serialize (list error? file line column message))))))
(: seashell-diagnostic-table->bytes (-> Seashell-Diagnostic-Table Bytes))
(define (seashell-diagnostic-table->bytes t)
  (with-output-to-bytes
    (lambda ()
      (write (serialize
               (hash-map t
                (lambda ([k : Path] [v : (Listof Seashell-Diagnostic)])
                (cons k (map seashell-diagnostic->bytes v)))))))))

;; (bytes->seashell-diagnostic/{-table} b)
;; Converts b to a Seashell-Diagnostic.
;;
;; Arguments:
;;  b - Bytestring reprentation of a Seashell-Diagnostic/Table of Diagnostics.
;; Returns
;;  Seashell-Diagnostic/{-Table}
(: bytes->seashell-diagnostic (-> Bytes Seashell-Diagnostic))
(define (bytes->seashell-diagnostic b)
  (match-define (list #{error? : Boolean} #{file : String} #{line : Index} #{column : Index} #{message : String})
    (cast (call-with-input-bytes b (compose deserialize read)) (List Boolean String Index Index String)))
  (seashell-diagnostic error? file line column message))
(: bytes->seashell-diagnostic-table (-> Bytes Seashell-Diagnostic-Table))
(define (bytes->seashell-diagnostic-table b)
  (define data (cast (call-with-input-bytes b (compose deserialize read)) (Listof (Pair Path (Listof Bytes)))))
  (make-immutable-hash
   (map
    (lambda ([p : (Pair Path (Listof Bytes))]) : (Pair Path (Listof Seashell-Diagnostic))
      (cons (car p) (map bytes->seashell-diagnostic (cdr p))))
    data)))

;; (seashell-compile-files cflags ldflags source)
;; Invokes the internal compiler and external linker to create
;; an executable based on the source files.
;;
;; Arguments:
;;  cflags - List of flags to pass to the compiler.
;;  ldflags - List of flags to pass to the linker.
;;  source - List of source paths to compile.
;;  objects - List of object paths to compile.
;; Returns:
;;  (values #f (hash/c path? (listof seashell-diagnostic?))) - On error,
;;    returns no binary and the list of messages produced.
;;  (values bytes? (hash/c path? (listof seashell-diagnostic?))) - On success,
;;    returns the ELF binary as a bytestring and the list of messages produced.
;;
;; Notes:
;;  This function ought not to produce any exceptions - otherwise,
;;  things may go south if this is running in a place.  It might be
;;  worthwhile installing an exception handler in the place main
;;  function to deal with this, though.
(: seashell-compile-files (-> (Listof String) (Listof String) (Listof Path) (Listof Path)
                              (Values (U Bytes False) Seashell-Diagnostic-Table)))
(define (seashell-compile-files user-cflags user-ldflags sources objects)
  ;; Check that we're not compiling an empty set of sources.
  ;; Bad things happen.
  (cond
    [(empty? sources)
     (values #f (hash (string->path "final-link-result")
                      (list (seashell-diagnostic #t "" 0 0 "No files passed to compiler!"))))]
    [else
     ;; Set up the proper flags.  Headers are taken care of in compiler.cc.
     ;; Might be worth writing stripped down C standard headers.
     (define cflags
       (list*
        "-fsanitize=address"
        user-cflags))

     ;; Set up the compiler instance.
     (define compiler (seashell_compiler_make))
     (define file-vec (list->vector sources))
     (seashell_compiler_clear_files compiler)
     (seashell_compiler_clear_compile_flags compiler)
     (for-each (lambda ([flag : String]) (seashell_compiler_add_compile_flag compiler flag)) cflags)
     (for-each (lambda ([file : String]) (seashell_compiler_add_file compiler file)) (map some-system-path->string sources))

     ;; Run the compiler + intermediate linkage step.
     (define compiler-res (seashell_compiler_run compiler))
     ;; Grab the results of running the intermediate code generation step.
     (define intermediate-linker-diags (seashell_compiler_get_linker_messages compiler))
     ;; Generate our diagnostics:
     (define compiler-diags
       (foldl
        (lambda ([message : (Pair Path Seashell-Diagnostic)]
                 [table : (HashTable Path (Listof Seashell-Diagnostic))])
          (if (not (equal? "" (seashell-diagnostic-message (cdr message))))
              (hash-set table (car message)
                        (cons (cdr message)
                              (hash-ref table (car message) (lambda () '()))))
              table))
        #{(make-immutable-hash) :: (HashTable Path (Listof Seashell-Diagnostic))}
        (list*
         `(,(string->path "intermediate-link-result") . ,(seashell-diagnostic (not (zero? compiler-res)) "" 0 0 intermediate-linker-diags))
         (for*/list : (Listof (Pair Path Seashell-Diagnostic))
                    ([i : Index #{(in-range (length sources)) :: (Sequenceof Index)}]
                     [j : Index #{(in-range (seashell_compiler_get_diagnostic_count compiler i)) :: (Sequenceof Index)}])
           `(,(vector-ref file-vec i) .
                                      ,(seashell-diagnostic (seashell_compiler_get_diagnostic_error compiler i j)
                                                            (seashell_compiler_get_diagnostic_file compiler i j)
                                                            (seashell_compiler_get_diagnostic_line compiler i j)
                                                            (seashell_compiler_get_diagnostic_column compiler i j)
                                                            (seashell_compiler_get_diagnostic_message compiler i j)))))))
     ;; Grab the object - note that it may not exist yet.
     (define object (seashell_compiler_get_object compiler))
     (cond
       [(and (bytes? object) (zero? compiler-res))
        ;; Set up the linker flags.
        (define ldflags user-ldflags)
        ;; Write it to a temporary file, invoke cc -Wl,$ldflags -o <result_file> <object_file>
        (define object-file (make-temporary-file "seashell-object-~a.o"))
        (define result-file (make-temporary-file "seashell-result-~a"))
        (with-output-to-file object-file
          (lambda () (write-bytes object))
          #:exists 'truncate)
        (: append-linker-flag (-> String String))
        (define (append-linker-flag flag)
          (string-append (read-config-string 'linker-flag-prefix) flag))
        (define-values (linker linker-output linker-input linker-error)
          (apply subprocess #f #f #f (read-config-path 'system-linker)
                 `("-o" ,(some-system-path->string result-file)
                   ,(some-system-path->string object-file)
                   ,@(map some-system-path->string objects)
                   "-fsanitize=address"
                   ,@(map
                       append-linker-flag
                       (list "--whole-archive"
                             (some-system-path->string (read-config-path 'seashell-runtime-library))
                             "--no-whole-archive"))
                   ,@(map append-linker-flag ldflags))))
        ;; Close unused port.
        (close-output-port linker-input)
        (close-input-port linker-output)
        ;; Read messages from linker:
        (define linker-messages (port->string linker-error))
        (close-input-port linker-error)
        ;; Get the linker termination code
        (define linker-res (subprocess-status (sync linker)))
        ;; Remove the object file.
        (delete-file object-file)

        ;; Read the result:
        (define linker-result
          (cond
            [(equal? 0 linker-res)
              (call-with-input-file
                result-file
                (lambda ([port : Input-Port])
                  (file-position port eof)
                  (define size (file-position port))
                  (file-position port 0)
                  (define result (make-shared-bytes size))
                  (read-bytes! result port)
                  result))]
            [else
              #f]))
        ;; Fix binaries taking up all the space in /var/tmp
<<<<<<< HEAD
        (delete-file result-file)
=======
        (when (file-exists? result-file)
          (delete-file result-file))
        
>>>>>>> 06d832aa
        ;; Create the final diagnostics table:
        (define diags
          (foldl
           (lambda ([message : (Pairof Path String)]
                    [table : (HashTable Path (Listof Seashell-Diagnostic))])
             (if (not (equal? "" (cdr message)))
                 (hash-set table (car message)
                           (cons (seashell-diagnostic (not (equal? 0 linker-res)) "" 0 0 (cdr message))
                                 (hash-ref table (car message) (lambda () '()))))
                 table))
           compiler-diags
           ;; Create list of linker diagnostics:
           (list*
            (map (lambda ([message : String])
                   (cons (string->path "final-link-result") message))
                 (string-split linker-messages #px"\n")))))

        (if (and (zero? compiler-res) (equal? 0 linker-res))
            (values linker-result diags)
            (values #f diags))]
       [else
        (values #f compiler-diags)])]))<|MERGE_RESOLUTION|>--- conflicted
+++ resolved
@@ -22,66 +22,20 @@
                [file-position (case-lambda
                                 (-> Port Exact-Nonnegative-Integer)
                                 (-> Port (U Integer EOF) Void))])
-(require/typed racket/serialize
-               [serialize   (-> Any Any)]
-               [deserialize (-> Any Any)])
-
 (provide
  Seashell-Diagnostic
  Seashell-Diagnostic-Table
  seashell-compile-files
- seashell-diagnostic->bytes
- bytes->seashell-diagnostic
- seashell-diagnostic-table->bytes
- bytes->seashell-diagnostic-table
  (struct-out seashell-diagnostic))
 
-;; Diagnostic structure.  Self-explanatory.
-(struct seashell-diagnostic ([error? : Boolean] [file : String] [line : Index] [column : Index] [message : String]) #:transparent)
+(module untyped racket/base
+  (require racket/serialize)
+  (provide (all-defined-out))
+  (serializable-struct seashell-diagnostic (error? file line column message) #:transparent))
+(require/typed (submod "." untyped)
+               [#:struct seashell-diagnostic ([error? : Boolean] [file : String] [line : Index] [column : Index] [message : String])])
 (define-type Seashell-Diagnostic seashell-diagnostic)
 (define-type Seashell-Diagnostic-Table (HashTable Path (Listof Seashell-Diagnostic)))
-
-;; Helper functions for loading/storing diagnostic structures.
-;; (seashell-diagnostic/{-table}->bytes d)
-;; Converts d to a bytestring which can be sent between places.
-;;
-;; Arguments:
-;;  d - Diagnostic/Table of Diagnostics.
-;; Returns
-;;  Bytestring representing d.  This bytestring is not portable between Racket versions.
-(: seashell-diagnostic->bytes (-> Seashell-Diagnostic Bytes))
-(define (seashell-diagnostic->bytes d)
-  (match-define (seashell-diagnostic error? file line column message) d)
-  (with-output-to-bytes (lambda () (write (serialize (list error? file line column message))))))
-(: seashell-diagnostic-table->bytes (-> Seashell-Diagnostic-Table Bytes))
-(define (seashell-diagnostic-table->bytes t)
-  (with-output-to-bytes
-    (lambda ()
-      (write (serialize
-               (hash-map t
-                (lambda ([k : Path] [v : (Listof Seashell-Diagnostic)])
-                (cons k (map seashell-diagnostic->bytes v)))))))))
-
-;; (bytes->seashell-diagnostic/{-table} b)
-;; Converts b to a Seashell-Diagnostic.
-;;
-;; Arguments:
-;;  b - Bytestring reprentation of a Seashell-Diagnostic/Table of Diagnostics.
-;; Returns
-;;  Seashell-Diagnostic/{-Table}
-(: bytes->seashell-diagnostic (-> Bytes Seashell-Diagnostic))
-(define (bytes->seashell-diagnostic b)
-  (match-define (list #{error? : Boolean} #{file : String} #{line : Index} #{column : Index} #{message : String})
-    (cast (call-with-input-bytes b (compose deserialize read)) (List Boolean String Index Index String)))
-  (seashell-diagnostic error? file line column message))
-(: bytes->seashell-diagnostic-table (-> Bytes Seashell-Diagnostic-Table))
-(define (bytes->seashell-diagnostic-table b)
-  (define data (cast (call-with-input-bytes b (compose deserialize read)) (Listof (Pair Path (Listof Bytes)))))
-  (make-immutable-hash
-   (map
-    (lambda ([p : (Pair Path (Listof Bytes))]) : (Pair Path (Listof Seashell-Diagnostic))
-      (cons (car p) (map bytes->seashell-diagnostic (cdr p))))
-    data)))
 
 ;; (seashell-compile-files cflags ldflags source)
 ;; Invokes the internal compiler and external linker to create
@@ -208,13 +162,7 @@
             [else
               #f]))
         ;; Fix binaries taking up all the space in /var/tmp
-<<<<<<< HEAD
-        (delete-file result-file)
-=======
-        (when (file-exists? result-file)
-          (delete-file result-file))
-        
->>>>>>> 06d832aa
+        (delete-directory/files result-file #:must-exist? #f)
         ;; Create the final diagnostics table:
         (define diags
           (foldl
