#lang racket/base
;; Seashell's backend server.
;; Copyright (C) 2013-2015 The Seashell Maintainers.
;;
;; This program is free software: you can redistribute it and/or modify
;; it under the terms of the GNU General Public License as published by
;; the Free Software Foundation, either version 3 of the License, or
;; (at your option) any later version.
;;
;; See also 'ADDITIONAL TERMS' at the end of the included LICENSE file.
;;
;; This program is distributed in the hope that it will be useful,
;; but WITHOUT ANY WARRANTY; without even the implied warranty of
;; MERCHANTABILITY or FITNESS FOR A PARTICULAR PURPOSE.  See the
;; GNU General Public License for more details.
;;
;; You should have received a copy of the GNU General Public License
;; along with this program.  If not, see <http://www.gnu.org/licenses/>.
(struct exn:project exn:fail:user ())

(provide project-name?
         url-string?
         list-projects
         is-project?
         new-project
         new-project-from
         delete-project
         lock-project
         force-lock-project
         unlock-project
         exn:project?
         exn:project
         check-path
         init-projects
         check-and-build-path
         build-project-path
         project-base-path
         runtime-files-path
         compile-and-run-project
         compile-and-run-project/use-runner
         marmoset-submit
         get-most-recently-used
         update-most-recently-used
         export-project
         archive-projects
         get-file-to-run
         set-file-to-run
         read-project-settings 
         write-project-settings
         write-project-settings/key
         )

(require seashell/log
         seashell/seashell-config
         seashell/compiler
         seashell/backend/runner
         net/url
         net/head
         json
         file/zip
         file/unzip
         racket/contract
         racket/file
         racket/path
         racket/match
         racket/string
         racket/list
         racket/port)

;; Global variable, which is a set of currently locked projects
(define locked-projects (make-hash))
(define lock-semaphore (make-semaphore 1))

;; (project-name? name) -> bool?
;; Predicate for testing if a string is a valid project name.
(define (project-name? name)
  (cond
    [(not (or (path-string? name) (string? name))) #f]
    [(let-values ([(base suffix _) (split-path name)])
      (and (equal? base 'relative) (path-for-some-system? suffix)))
     #t]
    [else #f]))

;; (is-project? name)
;; Checks if name is a project that exists.
;;
;; Arguments:
;;  name - Name of project.
;; Returns: #t if it does, #f otherwise.
(define/contract (is-project? name)
  (-> project-name? boolean?)
  (directory-exists? (build-project-path name)))

;; (check-path path)
;; Makes sure nothing funny is in a path.  Currently deals with .. ('up)
;; This function should be called on any path that depends on user input.
;;
;; Arguments:
;;  path - Path to check.
;;
;; Returns:
;;  path if OK.
;;
;; Raises:
;;  exn:project if a bad path is given.
;;
;; Notes:
;;  Use the special form (check-and-build-path ...) to check the result of build-path.
(define/contract (check-path path)
  (-> path? path?)
  (define/contract (check-path-recursive current)
    (-> path? void?)
    (define-values (base name _) (split-path current))
    (when (equal? name 'up)
          (raise (exn:project (format "Invalid path ~a!" path)
                              (current-continuation-marks))))
    (when (path? base) (check-path-recursive base)))
  (check-path-recursive path)
  path)
(define-syntax-rule (check-and-build-path args ...)
  (check-path (build-path args ...)))


;; (url-string? str) -> bool?
;; Predicate for testing if a string is a valid URL
(define/contract (url-string? str)
  (-> string? boolean?)
  (with-handlers
    ([url-exception? (lambda (exn) #f)])
    (string->url str)
    #t))

;; (project-base-path)
;; Gets the base path where projects are located
(define/contract (project-base-path)
  (-> path?)
  (build-path (read-config 'seashell) "projects"))

;; (build-project-path project)
;; Gets the path where project is stored
(define/contract (build-project-path project)
  (-> project-name? path?)
  (check-and-build-path (project-base-path) project))

;; (runtime-files-path)
;; Gets the path where runtime files are stored.
(define/contract (runtime-files-path)
  (-> path?)
  (build-path (read-config 'seashell) "runtime-files"))

;; (init-projects)
;; Creates the directories for projects
(define/contract (init-projects)
  (-> void?)
  (make-directory* (runtime-files-path))
  (make-directory* (project-base-path))
  (void))

;; list-projects -> (listof (listof project-name? number?))
;; Lists existing Seashell projects.
(define/contract (list-projects)
  (-> (listof (list/c project-name? any/c)))
  (map (lambda (proj) (list (some-system-path->string proj) (file-or-directory-modify-seconds (build-project-path proj))))
       (filter (compose directory-exists? build-project-path)
               (directory-list (project-base-path)))))

;; (new-project name) -> void?
;; Creates a new project.
;;
;; Arguments:
;;  name - Name of the new project.
;;
;; Raises:
;;  exn:project if the project already exists.
(define/contract (new-project name)
  (-> project-name? void?)
  (with-handlers
    ([exn:fail:filesystem?
       (lambda (exn)
         (raise (exn:project
                  (format "Project already exists, or some other filesystem error occurred: ~a" (exn-message exn))
                  (current-continuation-marks))))])
    (new-project-from name (read-config 'default-project-template)))
  (void))

;; (new-project-from name source)
;; Creates a new project from a source.
;;
;; source is a string which can be the following:
;;  * A old project, in which we clone it directly.
;;  * A URI, in which we clone the URI.  This is useful for setting up
;;    the base files for a given CS 136 assignment question.
;;
;; Arguments:
;;  name - Name of the new project.
;;  source - See above.
;;
;; Raises:
;;  exn:project if the project already exists.
(define/contract (new-project-from name source)
  (-> project-name? (or/c project-name? url-string?) void?)
  (with-handlers
    ([exn:fail:filesystem?
       (lambda (exn)
         (raise (exn:project
                  (format "Project already exists, or some other filesystem error occurred: ~a" (exn-message exn))
                  (current-continuation-marks))))])
    (cond
      [(url-string? source)
        (make-directory (build-project-path name))
        (with-handlers
          ([exn:fail?
             (lambda (exn)
               (delete-directory/files (build-project-path name) #:must-exist? #f)
               (raise exn))])
          (parameterize ([current-directory (build-project-path name)])
            (define surl (string->url source))
            (cond
              [(equal? (url-scheme surl) "file")
               (call/input-url surl get-pure-port
                               (lambda (port)
                                 (unzip port (make-filesystem-entry-reader #:strip-count 1))))]
              [else
               (define-values (port hdrs) (get-pure-port/headers surl #:status? #t #:redirections 10))
               (dynamic-wind
                 (lambda () #f)
                 (lambda ()
                   (match-define (list _ status text headers) (regexp-match #rx"^HTTP/1\\.1 ([0-9][0-9][0-9]) ([^\n\r]*)(.*)" hdrs))
                   (when (not (equal? status "200"))
                     (raise (exn:project (format "Error when fetching template ~a for project ~a: ~a ~a." source name status text)
                                         (current-continuation-marks))))
                   (when (not (equal? (string-trim (extract-field "Content-Type" headers)) "application/zip"))
                     (raise (exn:project (format "Error when fetching template ~a for project ~a: template was not a ZIP file." source name)
                                         (current-continuation-marks))))
                   (unzip port (make-filesystem-entry-reader #:strip-count 1)))
                 (lambda () (close-input-port port)))])))]
      [(project-name? source)
       (copy-directory/files (build-project-path source)
                             (build-project-path name))]))
  (void))

;; (delete-project name)
;; Deletes a project.
;;
;; Arguments:
;;  name - Name of the project.
;;
;; Raises:
;;  exn:project if the project does not exist.
(define/contract (delete-project name)
  (-> project-name? void?)
  (with-handlers
    ([exn:fail:filesystem?
       (lambda (exn)
         (raise (exn:project
                  (format "Project does not exists, or some other filesystem error occurred: ~a" (exn-message exn))
                  (current-continuation-marks))))])
    (delete-directory/files (check-and-build-path (build-project-path name))))
  (void))

;; (lock-project name)
;; Locks a project.
;;
;; Arguments:
;;  name - Name of the project.
;;  thread-to-lock-on - Thread to lock on.
;;
;; Raises:
;;  exn:project if the project does not exist.
;;
;; Returns:
;;  #t if the project was successfully locked, #f otherwise.
;; Notes:
;;  Project is automatically unlocked if the thread dies.
(define/contract (lock-project name thread-to-lock-on)
  (-> (and/c project-name? is-project?) thread? boolean?)
  (call-with-semaphore
    lock-semaphore
    (lambda ()
      (when (thread-dead? (hash-ref! locked-projects name thread-to-lock-on))
        (hash-remove! locked-projects name))
      (define unlocked (eq? (hash-ref! locked-projects name thread-to-lock-on) thread-to-lock-on))
      (when unlocked
        (file-or-directory-modify-seconds (build-project-path name)
                                          (current-seconds)))
      unlocked)))

;; (force-lock-project name)
;; Forcibly locks a project, even if it is already locked
;;
;; Arguments:
;;  name - Name of the project.
;;  thread-to-lock-on - Thread to lock on.
;;
;; Raises:
;;  exn:project if the project does not exist.
;; Notes:
;;  Project is automatically unlocked if the thread dies.
(define/contract (force-lock-project name thread-to-lock-on)
  (-> (and/c project-name? is-project?) thread? void?)
  (call-with-semaphore
    lock-semaphore
    (lambda ()
      (file-or-directory-modify-seconds (build-project-path name)
                                        (current-seconds))
      (hash-set! locked-projects name thread-to-lock-on))))

;; (unlock-project name)
;; Unlocks a project.
;;
;; Arguments:
;;  name - Name of the project.
;;
;; Raises:
;;  exn:project if the project does not exist, or an error occurred.
(define/contract (unlock-project name)
  (-> (and/c project-name? is-project?) boolean?)
  (call-with-semaphore
    lock-semaphore
    (lambda ()
      (cond
        [(hash-has-key? locked-projects name)
          (hash-remove! locked-projects name) #t]
        [else (raise (exn:project (format "Could not unlock ~a!" name) (current-continuation-marks)))]))))

<<<<<<< HEAD
;; (compile-and-run-project name file tests is-cli)
=======
;; (get-headers main-file)
;; Produces a list of the local (i.e. the user's) header files included by a program, without .h
;;
;; Arguments:
;;  main-file - The .c file being compiled
;;  file-dir  - The directory containing main-file
;;
;; Returns:
;;  A list of the .h files included by a program, with the .h extension stripped
;; Raises:
;;  exn:project if an included header is not a .h file
;; TODO: need to clean up the subprocess and ports?
(define/contract (get-headers main-file file-dir)
  (-> path-string? path-string? (listof path-string?))
  (define-values (clang clang-output clang-input clang-error)
    ;; TODO: is 'system-linker the right binary?
    (apply subprocess #f #f #f (read-config 'system-linker) (list "-E" main-file)))
  (remove-duplicates
    (filter values
      (for/list ([line (in-lines clang-output)])
        (match (regexp-match #rx"^# [0-9]+ \"([^<][^\"]*)\"" line)
          [(list _ file)
            (match-define-values (hdrpath hdrname _) (split-path file))
            (cond
              [(and (equal? hdrpath file-dir) (regexp-match #rx"\\.h$" hdrname))
                (substring file 0 (- (string-length file) 2))]
              [else #f])]
          [#f #f])))))

;; (get-co-files headers)
;; Produces a list of the local .c and .o files to be compiled/linked with a program
;;
;; Arguments:
;;  headers - The list of included local .h files, i.e., produced by get-headers
;;
;; Returns:
;;  A list of the .c files and a list of the .o files to be compiled/linked with a program.
;; Raises:
;;  exn:project if an element of headers is not a .h file, if a .h file has no
;;  corresponding .o or .c file, or if a .h file has both a .c and .o file.
(define/contract (get-co-files headers)
  (-> (listof path-string?) (values (listof path?) (listof path?)))
  (for/fold ([c-files '()]
             [o-files '()])
            ([hdr headers])
    (match-define-values (basedir hdrname _) (split-path hdr))
    (match/values (values (file-exists? (string-append hdr ".c"))
                          (file-exists? (string-append hdr ".o")))
      [(#t #t) (raise (exn:project (format "You included ~a.h, but provided both ~a.c and ~a.o"
                                            hdrname hdrname hdrname)
                                   (current-continuation-marks)))]
      [(#t #f) (values (cons (string->path (string-append hdr ".c")) c-files) o-files)]
      [(#f #t) (values c-files (cons (string->path (string-append hdr ".o")) o-files))]
      [(#f #f) (raise (exn:project (format "You included ~a.h, but did not provide ~a.c or ~a.o"
                                          hdrname hdrname hdrname)
                                   (current-continuation-marks)))])))

;; (compile-and-run project name file tests)
>>>>>>> 45ed8228
;; Compiles and runs a project.
;;
;; Arguments:
;;  name - Name of project.
;;  file - Full path and name of file we are compiling from
;;  test - Name of test, or empty to denote no test.
;;  is-cli - if #t, assumes all paths are relative to the current directory
;;
;; Returns:
;;  A boolean, denoting if compilation passed/failed.
;;  A hash-map, with the following bindings:
;;    status - one of "running", "compile-failed"
;;    message - Compilation error messages/warnings.
;;    pid - Resulting PID
;; Raises:
;;  exn:project if project does not exist.
<<<<<<< HEAD
(define/contract (compile-and-run-project name file tests is-cli)
  (-> path-string? (or/c #f path-string?) (listof path-string?) boolean?
=======
(define/contract (compile-and-run-project name file tests)
  (-> project-name? path-string? (listof path-string?)
>>>>>>> 45ed8228
      (values boolean?
              hash?))
  (when (and (not is-cli) (not (is-project? name)))
    (raise (exn:project (format "Project ~a does not exist!" name)
                        (current-continuation-marks))))

<<<<<<< HEAD
  (define project-base (if is-cli name (build-project-path name)))
  (define project-common (if is-cli
    (build-path project-base (read-config 'common-subdirectory))
    (check-and-build-path project-base (read-config 'common-subdirectory))))

  (define project-common-list
    (if (directory-exists? project-common)
      (directory-list project-common #:build? #t)
      '()))

=======
  (define project-base (build-project-path name))
  (define project-common (check-and-build-path project-base (read-config 'common-subdirectory)))
>>>>>>> 45ed8228
  ;; Figure out which language to run with
  (define lang
    (match (filename-extension file)
      ;; TODO: allow students to run .o files as well?
      ['#"rkt" 'racket]
      ['#"c" 'C]
      [_ (error "You can only run .c or .rkt files!")]))
  ;; Base path, and basename of the file being run
  (match-define-values (base exe _)
    (split-path (check-and-build-path project-base file)))

  (define (compile-c-files)
    ;; Get the .c and .o files needed to compile file
    (define-values (c-files o-files) (get-co-files (get-headers (build-path base exe) base)))
    ;; Run the compiler - save the binary to (runtime-files-path) $name-$file-binary
    ;; if everything succeeds.

    (define-values (result messages)
      (seashell-compile-files/place `(,@(read-config 'compiler-flags)
                                      ,@(if (directory-exists? project-common) `("-I" ,(some-system-path->string project-common)) '()))
                                    '("-lm")
                                    (cons (build-path base exe) c-files)
                                    o-files))
    (define output-path (check-and-build-path (runtime-files-path) (format "~a-~a-~a-binary" name (file-name-from-path file) (gensym))))
    (when result
      (with-output-to-file output-path
                           #:exists 'replace
                           (lambda ()
                             (write-bytes result)))
      (file-or-directory-permissions
        output-path
        (bitwise-ior (file-or-directory-permissions output-path 'bits) user-execute-bit)))

    ;; Parse the messages.
    (define parsed-messages
      (apply append
        (hash-map
          messages
          (lambda (key diagnostics)
                  (map
                    (lambda (diagnostic)
                      (list (seashell-diagnostic-error? diagnostic)
                            (some-system-path->string (find-relative-path (simple-form-path project-base)
                                                                          (if (path-string? (seashell-diagnostic-file diagnostic))
                                                                              (simple-form-path (seashell-diagnostic-file diagnostic))
                                                                              (simple-form-path key))))
                            (seashell-diagnostic-line diagnostic)
                            (seashell-diagnostic-column diagnostic)
                            (seashell-diagnostic-message diagnostic)))
                    diagnostics)))))
      (values result parsed-messages output-path))

  (define-values (result messages target)
    (match lang
      ['C (compile-c-files)]
      ['racket (values #t '() (check-and-build-path project-base file))]))

  (cond
    [(and result (empty? tests))
      (define pid (run-program target base lang #f is-cli))
      (when (equal? lang 'C)
        (thread
          (lambda ()
            (sync (program-wait-evt pid))
            (delete-directory/files target #:must-exist? #f))))
      (values #t `#hash((pid . ,pid) (messages . ,messages) (status . "running")))]
    [result
      (define pids (map
                     (lambda (test)
                       (run-program target base lang test is-cli))
                     tests))
      (when (equal? lang 'C)
        (thread
          (lambda ()
            (let loop ([evts (map program-wait-evt pids)])
              (unless (empty? evts)
                (loop (remove (apply sync evts) evts))))
            (delete-directory/files target #:must-exist? #f))))
      (values #t `#hash((pids . ,pids) (messages . ,messages) (status . "running")))]
    [else
      (values #f `#hash((messages . ,messages) (status . "compile-failed")))]))


;; (compile-and-run-project/use-runner name tests)
;; is a wrapper around compile-and-run-project, supplying the file
;; from the project settings file.
;; 
;; Arguments:
;;  name: Name of project (eg. "A10")
;;  question: Name of the question (eg. "q1") 
;;  tests: Tests for the project.
(define/contract (compile-and-run-project/use-runner name question tests)
  (-> project-name? string? (listof path-string?)
      (values boolean?
              hash?))
  (define file-to-run (get-file-to-run name question))
  (if (string=? file-to-run "")
    (raise (exn:project (format "Question \"~a\" does not have a runner file." question)
                        (current-continuation-marks)))
    (compile-and-run-project name (build-path question file-to-run) tests)))

 
;; (export-project name) -> bytes?
;; Exports a project to a ZIP file.
;;
;; Arguments:
;;  name - Name of project.
;; Returns:
;;  zip - ZIP file as a bytestring.
(define/contract (export-project name)
  (-> project-name?
      bytes?)
  (when (not (is-project? name))
    (raise (exn:project (format "Project ~a does not exist!" name)
                        (current-continuation-marks))))
  (parameterize
    ([current-directory (project-base-path)])
    (define output-port (open-output-bytes))
    (parameterize
      ([current-output-port output-port])
      (zip->output (pathlist-closure (list name))))
    (get-output-bytes output-port)))

;; (marmoset-submit course assn project file) -> void
;; Submits a file to marmoset
;;
;; Arguments:
;;   course  - Name of the course, used in SQL query (i.e. "CS136")
;;   assn    - Name of the assignment/project in marmoset
;;   project - Name of the project (of the file to be submitted) in seashell
;;   subdirectory - Name of subdirectory/question to submit, or #f
;;                  to submit everything.
(define/contract (marmoset-submit course assn project subdirectory)
  (-> string? string? (and/c project-name? is-project?) (or/c #f path-string?) void?)

  (define tmpzip #f)
  (define tmpdir #f)

  (dynamic-wind
    (lambda ()
      (set! tmpzip (make-temporary-file "seashell-marmoset-zip-~a"))
      (set! tmpdir (make-temporary-file "seashell-marmoset-build-~a"
                                         'directory)))
    (lambda ()
      (cond
        ;; Two cases - either we're submitting a subdirectory...
        [subdirectory
          ;; Here's what we do to ensure correct linkage.
          ;;
          ;; common/filesA*                 filesA
          ;; question/filesB*          -->  filesB
          ;; question/tests/tests*          tests/

          ;; TODO what to do with duplicate file names in common/ and in question/?
          ;; Right now we toss an exception.
          (define project-dir
            (build-project-path project))
          (define question-dir
            (check-and-build-path project-dir subdirectory))
          (define common-dir
            (build-path project-dir (read-config 'common-subdirectory)))
          (parameterize ([current-directory tmpdir])
            (define (copy-from! base)
              (fold-files
                (lambda (path type _)
                  (cond
                    [(equal? path base) (values #t #t)]
                    [else
                      (match
                        type
                        ['dir
                         (make-directory
                           (find-relative-path base path))
                         (values #t #t)]
                        ['file
                         (copy-file path
                                    (find-relative-path base path))
                         (values #t #t)]
                        [_ (values #t #t)])]))
                #t
                base))
            
            (copy-from! question-dir)
            (when (directory-exists? common-dir)
              (copy-from! common-dir))
            (with-output-to-file
              tmpzip
              (lambda () (zip->output (pathlist-closure (directory-list))))
              #:exists 'truncate))]
        ;; Or we're submitting the entire project.
        [else
          (with-output-to-file
            tmpzip
            (lambda () (write-bytes (export-project project)))
            #:exists 'truncate)])

      ;; Launch the submit process.
      (define-values (proc out in err)
        (subprocess #f #f #f (read-config 'submit-tool) course assn tmpzip))

      ;; Wait until it's done.
      (subprocess-wait proc)
      (define stderr-output (port->string err))
      (define stdout-output (port->string out))
      (define exit-status (subprocess-status proc))
      (close-output-port in)
      (close-input-port out)
      (close-input-port err)
      
      ;; Report errors
      (unless (zero? exit-status)
        (raise (exn:project (format "Could not submit project - marmoset_submit returned ~a: (~a) (~a)"
                                    exit-status
                                    stderr-output stdout-output)
                            (current-continuation-marks)))))
    (lambda ()
      (delete-directory/files tmpzip #:must-exist? #f)
      (delete-directory/files tmpdir #:must-exist? #f))))

;; (get-most-recently-used project directory)
;; Reads the most recently used information for the specified project/question.
;;
;; Arguments:
;;  project - the project to look in
;;  directory - the directory to check the information in, #f if at root.
;; Returns:
;;  Either the most recently used information, or #f if not set yet.
(define/contract (get-most-recently-used project directory)
  (-> (and/c project-name? is-project?) (or/c #f path-string?) jsexpr?)
  (define recent (build-path (read-config 'seashell) "recent.txt"))
  (define directory-path (if (not directory)
                             (build-project-path project)
                             (check-and-build-path (build-project-path project) directory)))
  (define directory-hash (some-system-path->string (if (not directory) (check-and-build-path project) (check-and-build-path project directory))))
  (cond
   [(not (file-exists? recent)) #f]
   [(not (directory-exists? directory-path)) #f]
   [else
     (let/ec escape
       (match-define `(,predicate ,data) (hash-ref (with-input-from-file recent read)
                                                   directory-hash
                                                   (lambda () (escape #f))))
       (match predicate
         [`("dexists" ,name)
           (if (directory-exists? (check-and-build-path (build-project-path project) name)) data #f)]
         [`("fexists" ,name)
           (if (file-exists? (check-and-build-path (build-project-path project) name)) data #f)]))]))

;; (update-recent project directory data)
;; Updates the most recently used information for the specified directory.
;;
;; Arguments:
;;  project - the project to update.
;;  directory - the directory to update, or #f if at root.
;;  predicate - A predicate, either:
;;            ("dexists" name)
;;            ("fexists" name)
;;  data - The data to write.
;; Returns:
;;  Nothing.
(define/contract (update-most-recently-used project directory predicate data)
  (-> (and/c project-name? is-project?) (or/c #f path-string?) (list/c (or/c "dexists" "fexists") path-string?) jsexpr? void?)
  (define recent-file (build-path (read-config 'seashell) "recent.txt"))
  (define recent-hash 
    (if (file-exists? recent-file) (with-input-from-file recent-file read) `#hash()))
  (define directory-path (if (not directory)
                             (build-project-path project)
                             (check-and-build-path (build-project-path project) directory)))
  (define directory-hash (some-system-path->string (if (not directory) (check-and-build-path project) (check-and-build-path project directory))))
  (when (directory-exists? directory-path)
    (with-output-to-file recent-file 
                         (lambda ()
                           (write
                             (hash-set (if (hash? recent-hash) recent-hash `#hash())
                                       directory-hash
                                       (list predicate data))))
                         #:exists 'truncate))
  (void))

;; (archive-projects archive-name) moves all existing project files into a
;;   directory called archive-name
;;
;; Params:
;;   archive-name - name of new folder to archive to, or #f to use timestamp
;;
;; Returns:
;;   Nothing
(define/contract (archive-projects archive-name)
  (-> (or/c #f path-string?) void?)
  (define dir-path (check-and-build-path (read-config 'seashell) "archives"
    (if archive-name archive-name (number->string (current-seconds)))))
  (define arch-root (build-path (read-config 'seashell) "archives"))
  (define proj-root (build-path (read-config 'seashell) "projects"))
  (unless (directory-exists? arch-root)
    (make-directory arch-root))
  (rename-file-or-directory proj-root dir-path)
  (make-directory proj-root))


;; (read-project-settings project)
;; Reads the project settings from the project root.
;; If the file does not exist, false is returned
;; 
;; Returns:
;;   settings - the project settings, or false
(define/contract (read-project-settings project)
  (-> (and/c project-name? is-project?) (or/c #f hash-eq?))
  (define filename (read-config 'project-settings-filename))
  (cond 
    [(file-exists? (build-path (build-project-path project) filename))
     (with-input-from-file 
       (build-path (build-project-path project) filename)
       (lambda () (read)))]
    [else #f]))


;; (write-project-settings project settings)
;; Writes to the project settings in the project root.
;;
;; Arguments: settings, a hash of all the project settings
;;
;; Returns: nothing
(define/contract (write-project-settings project settings)
  (-> (and/c project-name? is-project?) hash-eq? void?)
  (with-output-to-file
    (build-path (build-project-path project) (read-config 'project-settings-filename))
    (lambda () (write settings))
    #:exists 'replace))


;; (write-project-settings/key project key val)
;; Updates the (key, val) pair in the project settings hash.
;; Equivalent to a hash-set.
;; Returns: nothing
(define/contract (write-project-settings/key project key val)
  (-> (and/c project-name? is-project?) symbol? any/c void?)
  (define old-settings (read-project-settings project)) 
  (define new-settings 
    (hash-set (if old-settings old-settings #hasheq())  key val))
  (write-project-settings project new-settings))


;; (get-file-to-run project question) attempts to read the 
;;   runner settings file, that specifies which file to run.
;;
;; Params:
;;   project - name of the project (eg. "A10")
;;   question - basename of the question (eg. "q2")
;;
;; Returns:
;;   A string indicating the file to run
(define/contract (get-file-to-run project question)
  (-> (and/c project-name? is-project?) path-string? (or/c path-string? ""))
  (define settings-hash (read-project-settings project))
  (if settings-hash
    (hash-ref settings-hash (string->symbol (string-append question "-runner")))
    ""
    ))

  
;; (set-file-to-run project question file) writes to the question
;;   settings file, specifying which file to run.
;; 
;; Params:
;;   project - the path of the project
;;   question - the basename of the question (eg. "q2")
;;   file - the basename of the file to run (eg. "main.c")
;;
;; Returns:
;;   Nothing
(define/contract (set-file-to-run project question file)
  (-> (and/c project-name? is-project?) path-string? path-string? void)
  (write-project-settings/key project
                              (string->symbol (string-append question "-runner"))
                              file))
  

<|MERGE_RESOLUTION|>--- conflicted
+++ resolved
@@ -323,9 +323,6 @@
           (hash-remove! locked-projects name) #t]
         [else (raise (exn:project (format "Could not unlock ~a!" name) (current-continuation-marks)))]))))
 
-<<<<<<< HEAD
-;; (compile-and-run-project name file tests is-cli)
-=======
 ;; (get-headers main-file)
 ;; Produces a list of the local (i.e. the user's) header files included by a program, without .h
 ;;
@@ -383,8 +380,7 @@
                                           hdrname hdrname hdrname)
                                    (current-continuation-marks)))])))
 
-;; (compile-and-run project name file tests)
->>>>>>> 45ed8228
+;; (compile-and-run-project name file tests is-cli)
 ;; Compiles and runs a project.
 ;;
 ;; Arguments:
@@ -401,20 +397,13 @@
 ;;    pid - Resulting PID
 ;; Raises:
 ;;  exn:project if project does not exist.
-<<<<<<< HEAD
 (define/contract (compile-and-run-project name file tests is-cli)
   (-> path-string? (or/c #f path-string?) (listof path-string?) boolean?
-=======
-(define/contract (compile-and-run-project name file tests)
-  (-> project-name? path-string? (listof path-string?)
->>>>>>> 45ed8228
-      (values boolean?
-              hash?))
+      (values boolean? hash?))
   (when (and (not is-cli) (not (is-project? name)))
     (raise (exn:project (format "Project ~a does not exist!" name)
                         (current-continuation-marks))))
 
-<<<<<<< HEAD
   (define project-base (if is-cli name (build-project-path name)))
   (define project-common (if is-cli
     (build-path project-base (read-config 'common-subdirectory))
@@ -425,10 +414,6 @@
       (directory-list project-common #:build? #t)
       '()))
 
-=======
-  (define project-base (build-project-path name))
-  (define project-common (check-and-build-path project-base (read-config 'common-subdirectory)))
->>>>>>> 45ed8228
   ;; Figure out which language to run with
   (define lang
     (match (filename-extension file)
@@ -528,7 +513,7 @@
   (if (string=? file-to-run "")
     (raise (exn:project (format "Question \"~a\" does not have a runner file." question)
                         (current-continuation-marks)))
-    (compile-and-run-project name (build-path question file-to-run) tests)))
+    (compile-and-run-project name (build-path question file-to-run) tests #f)))
 
  
 ;; (export-project name) -> bytes?
