#lang racket/base
;; Seashell's backend server.
;; Copyright (C) 2013-2015 The Seashell Maintainers.
;;
;; This program is free software: you can redistribute it and/or modify
;; it under the terms of the GNU General Public License as published by
;; the Free Software Foundation, either version 3 of the License, or
;; (at your option) any later version.
;;
;; See also 'ADDITIONAL TERMS' at the end of the included LICENSE file.
;;
;; This program is distributed in the hope that it will be useful,
;; but WITHOUT ANY WARRANTY; without even the implied warranty of
;; MERCHANTABILITY or FITNESS FOR A PARTICULAR PURPOSE.  See the
;; GNU General Public License for more details.
;;
;; You should have received a copy of the GNU General Public License
;; along with this program.  If not, see <http://www.gnu.org/licenses/>.
(struct exn:project exn:fail:user ())

(provide project-name?
         url-string?
         list-projects
         is-project?
         new-project
         new-project-from
         delete-project
         lock-project
         force-lock-project
         unlock-project
         exn:project?
         exn:project
         check-path
         init-projects
         check-and-build-path
         build-project-path
         project-base-path
         runtime-files-path
         compile-and-run-project
         compile-and-run-project/use-runner
         marmoset-submit
         get-most-recently-used
         update-most-recently-used
         export-project
         archive-projects
         get-file-to-run
         set-file-to-run
         read-project-settings 
         write-project-settings
         write-project-settings/key
         )

(require seashell/log
         seashell/seashell-config
         seashell/compiler
         seashell/backend/runner
         seashell/backend/template
         seashell/utils
         net/url
         net/head
         json
         file/zip
         file/unzip
         racket/contract
         racket/file
         racket/path
         racket/match
         racket/string
         racket/list
         racket/port
         racket/set)

;; Global variable, which is a set of currently locked projects
(define locked-projects (make-hash))
(define lock-semaphore (make-semaphore 1))

;; (project-name? name) -> bool?
;; Predicate for testing if a string is a valid project name.
(define (project-name? name)
  (cond
    [(not (or (path-string? name) (string? name))) #f]
    [(let-values ([(base suffix _) (split-path name)])
      (and (equal? base 'relative) (path-for-some-system? suffix)))
     #t]
    [else #f]))

;; (is-project? name)
;; Checks if name is a project that exists.
;;
;; Arguments:
;;  name - Name of project.
;; Returns: #t if it does, #f otherwise.
(define/contract (is-project? name)
  (-> project-name? boolean?)
  (directory-exists? (build-project-path name)))

;; (check-path path)
;; Makes sure nothing funny is in a path.  Currently deals with .. ('up)
;; This function should be called on any path that depends on user input.
;;
;; Arguments:
;;  path - Path to check.
;;
;; Returns:
;;  path if OK.
;;
;; Raises:
;;  exn:project if a bad path is given.
;;
;; Notes:
;;  Use the special form (check-and-build-path ...) to check the result of build-path.
(define/contract (check-path path)
  (-> path? path?)
  (define/contract (check-path-recursive current)
    (-> path? void?)
    (define-values (base name _) (split-path current))
    (when (equal? name 'up)
          (raise (exn:project (format "Invalid path ~a!" path)
                              (current-continuation-marks))))
    (when (path? base) (check-path-recursive base)))
  (check-path-recursive path)
  path)
(define-syntax-rule (check-and-build-path args ...)
  (check-path (build-path args ...)))


;; (project-base-path)
;; Gets the base path where projects are located
(define/contract (project-base-path)
  (-> path?)
  (build-path (read-config 'seashell) "projects"))

;; (build-project-path project)
;; Gets the path where project is stored
(define/contract (build-project-path project)
  (-> project-name? path?)
  (check-and-build-path (project-base-path) project))

;; (runtime-files-path)
;; Gets the path where runtime files are stored.
(define/contract (runtime-files-path)
  (-> path?)
  (build-path (read-config 'runtime-files-path)))

;; (init-projects)
;; Creates the directories for projects
(define/contract (init-projects)
  (-> void?)
  (make-directory* (runtime-files-path))
  (make-directory* (project-base-path))
  (void))

;; list-projects -> (listof (listof project-name? number?))
;; Lists existing Seashell projects.
(define/contract (list-projects)
  (-> (listof (list/c project-name? any/c)))
  (map (lambda (proj) (list (some-system-path->string proj) (file-or-directory-modify-seconds (build-project-path proj))))
       (filter (compose directory-exists? build-project-path)
               (directory-list (project-base-path)))))

;; (new-project name) -> void?
;; Creates a new project.
;;
;; Arguments:
;;  name - Name of the new project.
;;
;; Raises:
;;  exn:project if the project already exists.
(define/contract (new-project name)
  (-> project-name? void?)
  (with-handlers
    ([exn:fail:filesystem?
       (lambda (exn)
         (raise (exn:project
                  (format "Project already exists, or some other filesystem error occurred: ~a" (exn-message exn))
                  (current-continuation-marks))))])
    (new-project-from name (read-config 'default-project-template)))
  (void))

;; (new-project-from name source)
;; Creates a new project from a source.
;;
;; source is a string which can be the following:
;;  * A old project, in which we clone it directly.
;;  * A URL to a ZIP file.
;;  * A path to a ZIP file.
;;
;; Arguments:
;;  name - Name of the new project.
;;  source - See above.
;;
;; Raises:
;;  exn:project if the project already exists.
(define/contract (new-project-from name source)
  (-> project-name? (or/c project-name? url-string? path-string?) void?)
  (with-handlers
    ([exn:fail:filesystem?
       (lambda (exn)
         (raise (exn:project
                  (format "Project already exists, or some other filesystem error occurred: ~a" (exn-message exn))
                  (current-continuation-marks))))])
    (cond
      [(or (path-string? source) (url-string? source))
        (make-directory (build-project-path name))
        (with-handlers
          ([exn:fail?
             (lambda (exn)
               (delete-directory/files (build-project-path name) #:must-exist? #f)
               (raise exn))])
          (parameterize ([current-directory (build-project-path name)])
            (call-with-template source
                                (lambda (port)
                                  (unzip port (make-filesystem-entry-reader #:strip-count 1))))))]
      [(project-name? source)
       (copy-directory/files (build-project-path source)
                             (build-project-path name))]))
  (void))

;; (delete-project name)
;; Deletes a project.
;;
;; Arguments:
;;  name - Name of the project.
;;
;; Raises:
;;  exn:project if the project does not exist.
(define/contract (delete-project name)
  (-> project-name? void?)
  (with-handlers
    ([exn:fail:filesystem?
       (lambda (exn)
         (raise (exn:project
                  (format "Project does not exists, or some other filesystem error occurred: ~a" (exn-message exn))
                  (current-continuation-marks))))])
    (delete-directory/files (check-and-build-path (build-project-path name))))
  (void))

;; (lock-project name)
;; Locks a project.
;;
;; Arguments:
;;  name - Name of the project.
;;  thread-to-lock-on - Thread to lock on.
;;
;; Raises:
;;  exn:project if the project does not exist.
;;
;; Returns:
;;  #t if the project was successfully locked, #f otherwise.
;; Notes:
;;  Project is automatically unlocked if the thread dies.
(define/contract (lock-project name thread-to-lock-on)
  (-> (and/c project-name? is-project?) thread? boolean?)
  (call-with-semaphore
    lock-semaphore
    (lambda ()
      (when (thread-dead? (hash-ref! locked-projects name thread-to-lock-on))
        (hash-remove! locked-projects name))
      (define unlocked (eq? (hash-ref! locked-projects name thread-to-lock-on) thread-to-lock-on))
      (when unlocked
        (file-or-directory-modify-seconds (build-project-path name)
                                          (current-seconds)))
      unlocked)))

;; (force-lock-project name)
;; Forcibly locks a project, even if it is already locked
;;
;; Arguments:
;;  name - Name of the project.
;;  thread-to-lock-on - Thread to lock on.
;;
;; Raises:
;;  exn:project if the project does not exist.
;; Notes:
;;  Project is automatically unlocked if the thread dies.
(define/contract (force-lock-project name thread-to-lock-on)
  (-> (and/c project-name? is-project?) thread? void?)
  (call-with-semaphore
    lock-semaphore
    (lambda ()
      (file-or-directory-modify-seconds (build-project-path name)
                                        (current-seconds))
      (hash-set! locked-projects name thread-to-lock-on))))

;; (unlock-project name)
;; Unlocks a project.
;;
;; Arguments:
;;  name - Name of the project.
;;
;; Raises:
;;  exn:project if the project does not exist, or an error occurred.
(define/contract (unlock-project name)
  (-> (and/c project-name? is-project?) boolean?)
  (call-with-semaphore
    lock-semaphore
    (lambda ()
      (cond
        [(hash-has-key? locked-projects name)
          (hash-remove! locked-projects name) #t]
        [else (raise (exn:project (format "Could not unlock ~a!" name) (current-continuation-marks)))]))))

;; (get-co-files/rec main-file file-dir common-dir
;; Produces a list of the user's compilation files, recursively resolving
;; dependencies
;;
;; Arguments:
;;  c-files    - The .c files being compiled
;;  file-dir   - The directory containing main-file
;;  common-dir - The directory containing the common subdirectory
;;
;; Returns:
;;  A list of the .h files included by a program, with the .h extension stripped
(define/contract (get-co-files/rec c-files o-files file-dir common-dir depth)
  (-> (listof path-string?) (listof path-string?) path? path? exact-nonnegative-integer? 
      (values (listof path-string?) (listof path-string?)))

  (logf 'debug "c-files is ~s\n" c-files)
  (logf 'debug "o-files is ~s\n" o-files)

  (define headers (get-headers c-files file-dir common-dir))
  (logf 'debug "Header files are ~s." headers)

  (define-values (found-c-files found-o-files) (get-co-files headers))
  (logf 'debug ".c files are ~s." found-c-files)
  (logf 'debug ".o files are ~s." found-o-files)

  (cond
    ;; TODO: off by one on depth? subset? works w.r.t. path-string? vs string?
    [(or (> depth (read-config 'header-search-depth)) 
         (and (subset? found-c-files c-files)
              (subset? found-o-files o-files))) 
     (values c-files o-files)]
    [else 
      (get-co-files/rec (remove-duplicates (append c-files found-c-files)) 
                       (remove-duplicates (append o-files found-o-files))
                       file-dir common-dir (add1 depth))]))


;; (get-headers c-files file-dir common-dir)
;; Produces a list of the user's header files included by the files in c-files (without recursively
;; resovling dependencies
;;
;; Arguments:
;;  c-files    - The .c files being compiled
;;  file-dir   - The directory containing main-file
;;  common-dir - The directory containing the common subdirectory
;;
;; Returns:
;;  A list of the .h files included by the files in c-files, with the .h extension stripped
;; Raises:
;;  exn:project if an included header is not a .h file
;; TODO: need to clean up the subprocess and ports?
(define/contract (get-headers c-files file-dir common-dir)
  (-> (listof path-string?) path? path? (listof path-string?))
  (define clang-error (open-output-file "/dev/null" #:exists 'truncate))
  (define-values (clang clang-output clang-input fake-error)
    ;; TODO: is 'system-linker the right binary?
    (apply subprocess #f #f clang-error (read-config 'system-linker) `("-E" ,@c-files "-I" ,common-dir)))
  (define files
    (remove-duplicates
      (filter values
        (for/list ([line (in-lines clang-output)])
          (match (regexp-match #rx"^# [0-9]+ \"([^<][^\"]*)\"" line)
            [(list _ file)
              (match-define-values (hdrpath hdrname _) (split-path file))
              (cond
                [(and (or (equal? (path->directory-path hdrpath) (path->directory-path file-dir))
                          (equal? (path->directory-path hdrpath) (path->directory-path common-dir)))
                      (regexp-match #rx"\\.h$" hdrname))
                  (substring file 0 (- (string-length file) 2))]
                [else #f])]
            [#f #f])))))
  (close-input-port clang-output)
  (close-output-port clang-input)
  (close-output-port clang-error)
  files)

;; (get-co-files headers)
;; Produces a list of the local .c and .o files to be compiled/linked with a program
;;
;; Arguments:
;;  headers - The list of included local .h files, i.e., produced by get-headers
;;
;; Returns:
;;  A list of the .c files and a list of the .o files to be compiled/linked with a program.
;; Raises:
;;  exn:project if an element of headers is not a .h file, if a .h file has no
;;  corresponding .o or .c file, or if a .h file has both a .c and .o file.
(define/contract (get-co-files headers)
  (-> (listof path-string?) (values (listof path?) (listof path?)))

  ;; TODO: object/c files must be in the same directory as the header
  (logf 'debug "headers in get-co-files: ~s\n" headers)
  (for/fold ([c-files '()]
             [o-files '()])
            ([hdr headers])
    (match-define-values (basedir hdrname _) (split-path hdr))
    (match/values (values (file-exists? (string-append hdr ".c"))
                          (file-exists? (string-append hdr ".o")))
      [(#t #t) (raise (exn:project (format "You included ~a.h, but provided both ~a.c and ~a.o"
                                            hdrname hdrname hdrname)
                                   (current-continuation-marks)))]
      [(#t #f) (values (cons (string->path (string-append hdr ".c")) c-files) o-files)]
      [(#f #t) (values c-files (cons (string->path (string-append hdr ".o")) o-files))]
      [(#f #f) (raise (exn:project (format "You included ~a.h, but did not provide ~a.c or ~a.o"
                                          hdrname hdrname hdrname)
                                   (current-continuation-marks)))])))

<<<<<<< HEAD
;; (compile-and-run-project name file tests is-cli [question #f])
=======
;; (compile-and-run-project name file tests full-path test-location)
>>>>>>> 77147429
;; Compiles and runs a project.
;;
;; Arguments:
;;  name - Name of project.
;;  file - Full path and name of file we are compiling from
;;  test - Name of test, or empty to denote no test.
<<<<<<< HEAD
;;  is-cli - if #t, assumes all paths are relative to the current directory
;;  question - Optional string to indicate the question (ex "q1"). When running
;;             files in the common folder, the question can be passed in here.
;;
=======
;;  full-path - If #f, looks for the project in the standard project location.
;;                 #t, assumes name is the full path to the project directory.
;;    By default, #f.
;;  test-location - One of:
;;    'tree - Look for the tests in <directory containing file>/test.
;;    'flat - Look for the tests in <directory containing file>.
;;    'current-directory - Look for the tests in <current-directory>
;;    path-string? - Look for the tests in <project-dir>/<test-loc>.
;;    By default, 'tree.
>>>>>>> 77147429
;; Returns:
;;  A boolean, denoting if compilation passed/failed.
;;  A hash-map, with the following bindings:
;;    status - one of "running", "compile-failed"
;;    message - Compilation error messages/warnings.
;;    pid - Resulting PID
;; Raises:
;;  exn:project if project does not exist.
<<<<<<< HEAD
(define/contract (compile-and-run-project name file tests is-cli [question #f])
  (->* (path-string? (or/c #f path-string?) (listof path-string?) boolean?) ((or/c #f string?))
       (values boolean? hash?))
  (when (and (not is-cli) (not (is-project? name)))
=======
(define/contract (compile-and-run-project name file tests [full-path #f] [test-location 'tree])
  (->* (path-string? (or/c #f path-string?) (listof path-string?))
       (boolean? (or/c path-string? 'tree 'flat 'current-directory))
       (values boolean? hash?))
  (when (or (and (not full-path) (not (is-project? name)))
            (and full-path (not (directory-exists? name))))
>>>>>>> 77147429
    (raise (exn:project (format "Project ~a does not exist!" name)
                        (current-continuation-marks))))

  (define project-base (if full-path name (build-project-path name)))
  (define project-common (if full-path
    (build-path project-base (read-config 'common-subdirectory))
    (check-and-build-path project-base (read-config 'common-subdirectory))))
  ;; valid only if the question parameter is set
  (define question-base
    (cond [(and question is-cli)
           (build-path project-base question)]
          [question (check-and-build-path project-base question)]
          [else #f]))

  (define project-common-list
    (if (directory-exists? project-common)
      (directory-list project-common #:build? #t)
      '()))
  ;; Figure out the real test location.
  (define real-test-location
    (cond
      [(path-string? test-location)
       (check-and-build-path project-base test-location)]
      [else test-location]))
  ;; Figure out which language to run with
  (define lang
    (match (filename-extension file)
      ;; TODO: allow students to run .o files as well?
      ['#"rkt" 'racket]
      ['#"c" 'C]
      [_ (error "You can only run .c or .rkt files!")]))
  ;; Base path, and basename of the file being run
  (match-define-values (base exe _)
    (split-path (check-and-build-path project-base file)))

  (define (compile-c-files)
    ;; Get the .c and .o files needed to compile file
    (define-values (c-files o-files)
      (get-co-files/rec (list (build-path base exe)) '() base project-common 0))

    (logf 'debug ".c files are ~s." c-files)
    (logf 'debug ".o files are ~s." o-files)

    ;; Run the compiler - save the binary to (runtime-files-path) $name-$file-binary
    ;; if everything succeeds.
    (define-values (result messages)
      (seashell-compile-files/place
        `(,@(read-config 'compiler-flags)
          ,@(if (directory-exists? project-common) `("-I" ,(some-system-path->string project-common)) '())
          ,@(if (and question (directory-exists? question-base)) `("-I" ,(some-system-path->string question-base)) '()))
          '("-lm")
           (remove-duplicates (cons (build-path base exe) c-files))
           o-files))
    (define output-path (check-and-build-path (runtime-files-path) (format "~a-~a-~a-binary" name (file-name-from-path file) (gensym))))
    (when result
      (with-output-to-file output-path
                           #:exists 'replace
                           (lambda ()
                             (write-bytes result)))
      (file-or-directory-permissions
        output-path
        (bitwise-ior (file-or-directory-permissions output-path 'bits) user-execute-bit)))

    ;; Parse the messages.
    (define parsed-messages
      (apply append
        (hash-map
          messages
          (lambda (key diagnostics)
                  (map
                    (lambda (diagnostic)
                      (list (seashell-diagnostic-error? diagnostic)
                            (some-system-path->string (find-relative-path (simple-form-path project-base)
                                                                          (if (path-string? (seashell-diagnostic-file diagnostic))
                                                                              (simple-form-path (seashell-diagnostic-file diagnostic))
                                                                              (simple-form-path key))))
                            (seashell-diagnostic-line diagnostic)
                            (seashell-diagnostic-column diagnostic)
                            (seashell-diagnostic-message diagnostic)))
                    diagnostics)))))
      (values result parsed-messages output-path))

  (define (flatten-racket-files)
    ;; Create a temporary directory
    (define temp-dir (make-temporary-file "seashell-racket-temp-~a" 'directory))
<<<<<<< HEAD
    ;; copy all files in the common and question folder to the temp folder
    (for-each (lambda (apath)
                (match-define-values (_ filename _) (split-path apath))
                (when (file-exists? apath)
                    (copy-file apath (check-and-build-path temp-dir filename) #t)))
              (append project-common-list
                      (if (and question (directory-exists? question-base)) (directory-list question-base #:build? #t) '())))
    temp-dir)
  
  (define racket-temp-dir (when (equal? lang 'racket) (flatten-racket-files)))
=======
    ;; Copy the common folder to the temp dir -- for backward compatibility this term
    (when (directory-exists? project-common)
      (copy-directory/files project-common (build-path temp-dir "common")))
    ;; Question directory name (NOTE: may be empty path if file lives in the base directory of the project).
    (define question-dir-name
      (let
        ([simple-file (simplify-path file #f)])
        (match-define-values (possible-question _ _) (split-path simple-file))
        (cond
          [(path? possible-question) possible-question]
          [else (build-path ".")])))
    ;; Copy the files over from the question
    (merge-directory/files base (build-path temp-dir question-dir-name))
    ;; Copy all files in the common folder to the question folder
    (when (directory-exists? project-common)
      (merge-directory/files project-common (build-path temp-dir question-dir-name)))
    (values (build-path temp-dir) (build-path temp-dir question-dir-name)))

  (define-values (racket-temp-dir
                  racket-target-dir)
    (if (equal? lang 'racket)
      (flatten-racket-files)
      (values (build-path ".") (build-path "."))))
>>>>>>> 77147429

  (define-values (result messages target)
    (match lang
      ['C (compile-c-files)]
<<<<<<< HEAD
      ['racket (values #t '() (check-and-build-path racket-temp-dir exe))]))
=======
      ['racket (values #t '() (check-and-build-path racket-target-dir exe))]))
>>>>>>> 77147429

  (cond
    [(and result (empty? tests))
      (define pid (run-program target base lang #f real-test-location))
      (thread
        (lambda ()
          (sync (program-wait-evt pid))
          (match lang
            ['C (delete-directory/files target #:must-exist? #f)]
            ['racket (delete-directory/files racket-temp-dir #:must-exist? #f)])))
      (values #t `#hash((pid . ,pid) (messages . ,messages) (status . "running")))]
    [result
      (define pids (map
                     (lambda (test)
<<<<<<< HEAD
                       (if question
                       (run-program target base lang test is-cli (build-path question-base (read-config 'tests-subdirectory)))
                       (run-program target base lang test is-cli)))
=======
                       (run-program target base lang test real-test-location))
>>>>>>> 77147429
                     tests))
      (thread
        (lambda ()
          (let loop ([evts (map program-wait-evt pids)])
            (unless (empty? evts)
              (loop (remove (apply sync evts) evts))))
          (match lang
            ['C (delete-directory/files target #:must-exist? #f)]
            ['racket (delete-directory/files racket-temp-dir #:must-exist? #f)])))
      (values #t `#hash((pids . ,pids) (messages . ,messages) (status . "running")))]
    [else
      (values #f `#hash((messages . ,messages) (status . "compile-failed")))]))


;; (compile-and-run-project/use-runner name tests)
;; is a wrapper around compile-and-run-project, supplying the file
;; from the project settings file.
;;
;; Arguments:
;;  name: Name of project (eg. "A10")
;;  question: Name of the question (eg. "q1")
;;  tests: Tests for the project.
(define/contract (compile-and-run-project/use-runner name question tests)
  (-> project-name? string? (listof path-string?)
      (values boolean?
              hash?))
  (define file-to-run (get-file-to-run name question))
  (if (string=? file-to-run "")
    (raise (exn:project (format "Question \"~a\" does not have a runner file." question)
                        (current-continuation-marks)))
<<<<<<< HEAD
    (compile-and-run-project name file-to-run tests #f question)))
=======
    (compile-and-run-project name (build-path question file-to-run) tests)))

>>>>>>> 77147429

;; (export-project name) -> bytes?
;; Exports a project to a ZIP file.
;;
;; Arguments:
;;  name - Name of project.
;; Returns:
;;  zip - ZIP file as a bytestring.
(define/contract (export-project name)
  (-> project-name?
      bytes?)
  (when (not (is-project? name))
    (raise (exn:project (format "Project ~a does not exist!" name)
                        (current-continuation-marks))))
  (parameterize
    ([current-directory (project-base-path)])
    (define output-port (open-output-bytes))
    (parameterize
      ([current-output-port output-port])
      (zip->output (pathlist-closure (list name))))
    (get-output-bytes output-port)))

;; (marmoset-submit course assn project file) -> void
;; Submits a file to marmoset
;;
;; Arguments:
;;   course  - Name of the course, used in SQL query (i.e. "CS136")
;;   assn    - Name of the assignment/project in marmoset
;;   project - Name of the project (of the file to be submitted) in seashell
;;   subdirectory - Name of subdirectory/question to submit, or #f
;;                  to submit everything.
(define/contract (marmoset-submit course assn project subdirectory)
  (-> string? string? (and/c project-name? is-project?) (or/c #f path-string?) void?)

  (define tmpzip #f)
  (define tmpdir #f)

  (dynamic-wind
    (lambda ()
      (set! tmpzip (make-temporary-file "seashell-marmoset-zip-~a"))
      (set! tmpdir (make-temporary-file "seashell-marmoset-build-~a"
                                         'directory)))
    (lambda ()
      (cond
        ;; Two cases - either we're submitting a subdirectory...
        [subdirectory
          ;; Here's what we do to ensure correct linkage.
          ;;
          ;; common/filesA*                 filesA
          ;; question/filesB*          -->  filesB
          ;; question/tests/tests*          tests/

          ;; TODO what to do with duplicate file names in common/ and in question/?
          ;; Right now we toss an exception.
          (define project-dir
            (build-project-path project))
          (define question-dir
            (check-and-build-path project-dir subdirectory))
          (define common-dir
            (build-path project-dir (read-config 'common-subdirectory)))
          (parameterize ([current-directory tmpdir])
            (define (copy-from! base)
              (fold-files
                (lambda (path type _)
                  (cond
                    [(equal? path base) (values #t #t)]
                    [else
                      (match
                        type
                        ['dir
                         (make-directory
                           (find-relative-path base path))
                         (values #t #t)]
                        ['file
                         (copy-file path
                                    (find-relative-path base path))
                         (values #t #t)]
                        [_ (values #t #t)])]))
                #t
                base))
            
            (copy-from! question-dir)
            (when (directory-exists? common-dir)
              (copy-directory/files common-dir (check-and-build-path tmpdir "common")))
            (with-output-to-file
              tmpzip
              (lambda () (zip->output (pathlist-closure (directory-list))))
              #:exists 'truncate))]
        ;; Or we're submitting the entire project.
        [else
          (with-output-to-file
            tmpzip
            (lambda () (write-bytes (export-project project)))
            #:exists 'truncate)])

      ;; Launch the submit process.
      (define-values (proc out in err)
        (subprocess #f #f #f (read-config 'submit-tool) course assn tmpzip))

      ;; Wait until it's done.
      (subprocess-wait proc)
      (define stderr-output (port->string err))
      (define stdout-output (port->string out))
      (define exit-status (subprocess-status proc))
      (close-output-port in)
      (close-input-port out)
      (close-input-port err)
      
      ;; Report errors
      (unless (zero? exit-status)
        (raise (exn:project (format "Could not submit project - marmoset_submit returned ~a: (~a) (~a)"
                                    exit-status
                                    stderr-output stdout-output)
                            (current-continuation-marks)))))
    (lambda ()
      (delete-directory/files tmpzip #:must-exist? #f)
      (delete-directory/files tmpdir #:must-exist? #f))))

;; (get-most-recently-used project directory)
;; Reads the most recently used information for the specified project/question.
;;
;; Arguments:
;;  project - the project to look in
;;  directory - the directory to check the information in, #f if at root.
;; Returns:
;;  Either the most recently used information, or #f if not set yet.
(define/contract (get-most-recently-used project directory)
  (-> (and/c project-name? is-project?) (or/c #f path-string?) jsexpr?)
  (define recent (build-path (read-config 'seashell) "recent.txt"))
  (define directory-path (if (not directory)
                             (build-project-path project)
                             (check-and-build-path (build-project-path project) directory)))
  (define directory-hash (some-system-path->string (if (not directory) (check-and-build-path project) (check-and-build-path project directory))))
  (cond
   [(not (file-exists? recent)) #f]
   [(not (directory-exists? directory-path)) #f]
   [else
     (let/ec escape
       (match-define `(,predicate ,data) (hash-ref (with-input-from-file recent read)
                                                   directory-hash
                                                   (lambda () (escape #f))))
       (match predicate
         [`("dexists" ,name)
           (if (directory-exists? (check-and-build-path (build-project-path project) name)) data #f)]
         [`("fexists" ,name)
           (if (file-exists? (check-and-build-path (build-project-path project) name)) data #f)]))]))

;; (update-recent project directory data)
;; Updates the most recently used information for the specified directory.
;;
;; Arguments:
;;  project - the project to update.
;;  directory - the directory to update, or #f if at root.
;;  predicate - A predicate, either:
;;            ("dexists" name)
;;            ("fexists" name)
;;  data - The data to write.
;; Returns:
;;  Nothing.
(define/contract (update-most-recently-used project directory predicate data)
  (-> (and/c project-name? is-project?) (or/c #f path-string?) (list/c (or/c "dexists" "fexists") path-string?) jsexpr? void?)
  (define recent-file (build-path (read-config 'seashell) "recent.txt"))
  (define recent-hash 
    (if (file-exists? recent-file) (with-input-from-file recent-file read) `#hash()))
  (define directory-path (if (not directory)
                             (build-project-path project)
                             (check-and-build-path (build-project-path project) directory)))
  (define directory-hash (some-system-path->string (if (not directory) (check-and-build-path project) (check-and-build-path project directory))))
  (when (directory-exists? directory-path)
    (with-output-to-file recent-file 
                         (lambda ()
                           (write
                             (hash-set (if (hash? recent-hash) recent-hash `#hash())
                                       directory-hash
                                       (list predicate data))))
                         #:exists 'truncate))
  (void))

;; (archive-projects archive-name) moves all existing project files into a
;;   directory called archive-name
;;
;; Params:
;;   archive-name - name of new folder to archive to, or #f to use timestamp
;;
;; Returns:
;;   Nothing
(define/contract (archive-projects archive-name)
  (-> (or/c #f path-string?) void?)
  (define dir-path (check-and-build-path (read-config 'seashell) "archives"
    (if archive-name archive-name (number->string (current-seconds)))))
  (define arch-root (build-path (read-config 'seashell) "archives"))
  (define proj-root (build-path (read-config 'seashell) "projects"))
  (unless (directory-exists? arch-root)
    (make-directory arch-root))
  (rename-file-or-directory proj-root dir-path)
  (make-directory proj-root))


;; (read-project-settings project)
;; Reads the project settings from the project root.
;; If the file does not exist, false is returned
;; 
;; Returns:
;;   settings - the project settings, or false
(define/contract (read-project-settings project)
  (-> (and/c project-name? is-project?) (or/c #f hash-eq?))
  (define filename (read-config 'project-settings-filename))
  (cond 
    [(file-exists? (build-path (build-project-path project) filename))
     (with-input-from-file 
       (build-path (build-project-path project) filename)
       (lambda () (read)))]
    [else #f]))


;; (write-project-settings project settings)
;; Writes to the project settings in the project root.
;;
;; Arguments: settings, a hash of all the project settings
;;
;; Returns: nothing
(define/contract (write-project-settings project settings)
  (-> (and/c project-name? is-project?) hash-eq? void?)
  (with-output-to-file
    (build-path (build-project-path project) (read-config 'project-settings-filename))
    (lambda () (write settings))
    #:exists 'replace))


;; (write-project-settings/key project key val)
;; Updates the (key, val) pair in the project settings hash.
;; Equivalent to a hash-set.
;; Returns: nothing
(define/contract (write-project-settings/key project key val)
  (-> (and/c project-name? is-project?) symbol? any/c void?)
  (define old-settings (read-project-settings project)) 
  (define new-settings 
    (hash-set (if old-settings old-settings #hasheq())  key val))
  (write-project-settings project new-settings))


;; (get-file-to-run project question) attempts to read the 
;;   runner settings file, that specifies which file to run.
;;
;; Params:
;;   project - name of the project (eg. "A10")
;;   question - basename of the question (eg. "q2")
;;
;; Returns:
;;   A string indicating the file to run
(define/contract (get-file-to-run project question)
  (-> (and/c project-name? is-project?) path-string? (or/c path-string? ""))
  (define settings-hash (read-project-settings project))
  (cond 
    [settings-hash
      (define file-to-run
        (hash-ref settings-hash 
                  (string->symbol (string-append question "-runner"))))
      (if (not (file-exists? (build-path (build-project-path project)
                                          file-to-run)))
        (raise (exn:project (format "File ~a does not exist." file-to-run)
                            (current-continuation-marks)))
        file-to-run)]
    [else 
      (raise (exn:project 
               (format "Question \"~a\" does not have a runner file." question)
               (current-continuation-marks)))]))

  
;; (set-file-to-run project question folder file) writes to the question
;;   settings file, specifying which file to run.
;; 
;; Params:
;;   project - the path of the project
;;   question - the basename of the question (eg. "q2")
;;   folder - the basename of the folder of the file (eg. "q2")
;;            used to prevent people from setting a test as a runner
;;   file - the basename of the file to run (eg. "main.c")
;;
;; Returns:
;;   Nothing
(define/contract (set-file-to-run project question folder file)
  (-> (and/c project-name? is-project?) path-string? path-string? path-string? void)
  (if (string=? folder (read-config 'tests-subdirectory))
    (raise (exn:project (format "You cannot set a runner file in the ~a folder." folder) 
                        (current-continuation-marks)))
    (write-project-settings/key project
                                (string->symbol (string-append question "-runner"))
                                (path->string (build-path (if (string=? folder (read-config 'common-subdirectory))
                                                              (read-config 'common-subdirectory)
                                                              question)
                                                          file)))))
  

<|MERGE_RESOLUTION|>--- conflicted
+++ resolved
@@ -407,23 +407,15 @@
                                           hdrname hdrname hdrname)
                                    (current-continuation-marks)))])))
 
-<<<<<<< HEAD
-;; (compile-and-run-project name file tests is-cli [question #f])
-=======
-;; (compile-and-run-project name file tests full-path test-location)
->>>>>>> 77147429
+;; (compile-and-run-project name file tests full-path test-location question-name)
 ;; Compiles and runs a project.
 ;;
 ;; Arguments:
 ;;  name - Name of project.
 ;;  file - Full path and name of file we are compiling from
+;;         When called from compile-and-run-project/use-runner below, looks like
+;;         "q1/file.rkt" or "common/file.rkt"
 ;;  test - Name of test, or empty to denote no test.
-<<<<<<< HEAD
-;;  is-cli - if #t, assumes all paths are relative to the current directory
-;;  question - Optional string to indicate the question (ex "q1"). When running
-;;             files in the common folder, the question can be passed in here.
-;;
-=======
 ;;  full-path - If #f, looks for the project in the standard project location.
 ;;                 #t, assumes name is the full path to the project directory.
 ;;    By default, #f.
@@ -433,7 +425,8 @@
 ;;    'current-directory - Look for the tests in <current-directory>
 ;;    path-string? - Look for the tests in <project-dir>/<test-loc>.
 ;;    By default, 'tree.
->>>>>>> 77147429
+;;  question-name - When running a file in common, pass in the question name here.
+;;    Default is #f, meaning that we're not running a file in common/.
 ;; Returns:
 ;;  A boolean, denoting if compilation passed/failed.
 ;;  A hash-map, with the following bindings:
@@ -442,19 +435,12 @@
 ;;    pid - Resulting PID
 ;; Raises:
 ;;  exn:project if project does not exist.
-<<<<<<< HEAD
-(define/contract (compile-and-run-project name file tests is-cli [question #f])
-  (->* (path-string? (or/c #f path-string?) (listof path-string?) boolean?) ((or/c #f string?))
-       (values boolean? hash?))
-  (when (and (not is-cli) (not (is-project? name)))
-=======
-(define/contract (compile-and-run-project name file tests [full-path #f] [test-location 'tree])
+(define/contract (compile-and-run-project name file tests [full-path #f] [test-location 'tree] [question-name #f])
   (->* (path-string? (or/c #f path-string?) (listof path-string?))
-       (boolean? (or/c path-string? 'tree 'flat 'current-directory))
+       (boolean? (or/c path-string? 'tree 'flat 'current-directory) (or/c #f string?))
        (values boolean? hash?))
   (when (or (and (not full-path) (not (is-project? name)))
             (and full-path (not (directory-exists? name))))
->>>>>>> 77147429
     (raise (exn:project (format "Project ~a does not exist!" name)
                         (current-continuation-marks))))
 
@@ -462,12 +448,6 @@
   (define project-common (if full-path
     (build-path project-base (read-config 'common-subdirectory))
     (check-and-build-path project-base (read-config 'common-subdirectory))))
-  ;; valid only if the question parameter is set
-  (define question-base
-    (cond [(and question is-cli)
-           (build-path project-base question)]
-          [question (check-and-build-path project-base question)]
-          [else #f]))
 
   (define project-common-list
     (if (directory-exists? project-common)
@@ -489,11 +469,25 @@
   ;; Base path, and basename of the file being run
   (match-define-values (base exe _)
     (split-path (check-and-build-path project-base file)))
+  ;; Question directory name (NOTE: may be empty path if file lives in the base directory of the project).
+  (define question-dir-name
+    (let
+      ([simple-file (simplify-path file #f)])
+      (match-define-values (possible-question _ _) (split-path simple-file))
+      (cond
+        [(path? possible-question) possible-question]
+        [else (build-path ".")])))
+  ;; Check if we're running a file in common folder
+  (define running-common-file? (and (directory-exists? project-common) (equal? (path->string question-dir-name) "common/")))
+  (when (and running-common-file? (not question-name))
+    (error "No question name given when running a common file."))
 
   (define (compile-c-files)
     ;; Get the .c and .o files needed to compile file
     (define-values (c-files o-files)
-      (get-co-files/rec (list (build-path base exe)) '() base project-common 0))
+      (get-co-files/rec (list (build-path base exe)) '() base
+                        (if running-common-file? (build-path project-base question-name) project-common)
+                        0))
 
     (logf 'debug ".c files are ~s." c-files)
     (logf 'debug ".o files are ~s." o-files)
@@ -504,7 +498,8 @@
       (seashell-compile-files/place
         `(,@(read-config 'compiler-flags)
           ,@(if (directory-exists? project-common) `("-I" ,(some-system-path->string project-common)) '())
-          ,@(if (and question (directory-exists? question-base)) `("-I" ,(some-system-path->string question-base)) '()))
+          ,@(if (and running-common-file? (directory-exists? (build-path project-base question-name)))
+                `("-I" ,(some-system-path->string (build-path project-base question-name))) '()))
           '("-lm")
            (remove-duplicates (cons (build-path base exe) c-files))
            o-files))
@@ -540,34 +535,21 @@
   (define (flatten-racket-files)
     ;; Create a temporary directory
     (define temp-dir (make-temporary-file "seashell-racket-temp-~a" 'directory))
-<<<<<<< HEAD
-    ;; copy all files in the common and question folder to the temp folder
-    (for-each (lambda (apath)
-                (match-define-values (_ filename _) (split-path apath))
-                (when (file-exists? apath)
-                    (copy-file apath (check-and-build-path temp-dir filename) #t)))
-              (append project-common-list
-                      (if (and question (directory-exists? question-base)) (directory-list question-base #:build? #t) '())))
-    temp-dir)
-  
-  (define racket-temp-dir (when (equal? lang 'racket) (flatten-racket-files)))
-=======
     ;; Copy the common folder to the temp dir -- for backward compatibility this term
     (when (directory-exists? project-common)
-      (copy-directory/files project-common (build-path temp-dir "common")))
-    ;; Question directory name (NOTE: may be empty path if file lives in the base directory of the project).
-    (define question-dir-name
-      (let
-        ([simple-file (simplify-path file #f)])
-        (match-define-values (possible-question _ _) (split-path simple-file))
-        (cond
-          [(path? possible-question) possible-question]
-          [else (build-path ".")])))
-    ;; Copy the files over from the question
-    (merge-directory/files base (build-path temp-dir question-dir-name))
-    ;; Copy all files in the common folder to the question folder
-    (when (directory-exists? project-common)
-      (merge-directory/files project-common (build-path temp-dir question-dir-name)))
+      (copy-directory/files project-common (build-path temp-dir (read-config 'common-subdirectory))))
+
+    (cond [running-common-file?
+           ;; Copy the files over from the question into the common folder
+           (merge-directory/files (build-path project-base question-name) (build-path temp-dir (read-config 'common-subdirectory)))
+           ;; In case students want to do (require "../qX/file.txt") from their common file
+           (merge-directory/files (build-path temp-dir (read-config 'common-subdirectory))
+                                  (build-path temp-dir question-name))]
+          [(directory-exists? project-common)
+           ;; Copy the files over from the question
+           (merge-directory/files base (build-path temp-dir question-dir-name))
+           ;; Copy all files in the common folder to the question folder
+           (merge-directory/files project-common (build-path temp-dir question-dir-name))])
     (values (build-path temp-dir) (build-path temp-dir question-dir-name)))
 
   (define-values (racket-temp-dir
@@ -575,16 +557,11 @@
     (if (equal? lang 'racket)
       (flatten-racket-files)
       (values (build-path ".") (build-path "."))))
->>>>>>> 77147429
 
   (define-values (result messages target)
     (match lang
       ['C (compile-c-files)]
-<<<<<<< HEAD
-      ['racket (values #t '() (check-and-build-path racket-temp-dir exe))]))
-=======
       ['racket (values #t '() (check-and-build-path racket-target-dir exe))]))
->>>>>>> 77147429
 
   (cond
     [(and result (empty? tests))
@@ -599,13 +576,7 @@
     [result
       (define pids (map
                      (lambda (test)
-<<<<<<< HEAD
-                       (if question
-                       (run-program target base lang test is-cli (build-path question-base (read-config 'tests-subdirectory)))
-                       (run-program target base lang test is-cli)))
-=======
                        (run-program target base lang test real-test-location))
->>>>>>> 77147429
                      tests))
       (thread
         (lambda ()
@@ -636,12 +607,8 @@
   (if (string=? file-to-run "")
     (raise (exn:project (format "Question \"~a\" does not have a runner file." question)
                         (current-continuation-marks)))
-<<<<<<< HEAD
-    (compile-and-run-project name file-to-run tests #f question)))
-=======
-    (compile-and-run-project name (build-path question file-to-run) tests)))
-
->>>>>>> 77147429
+    (compile-and-run-project name file-to-run tests #f (build-path question (read-config 'tests-subdirectory)) question)))
+
 
 ;; (export-project name) -> bytes?
 ;; Exports a project to a ZIP file.
@@ -933,6 +900,4 @@
                                 (path->string (build-path (if (string=? folder (read-config 'common-subdirectory))
                                                               (read-config 'common-subdirectory)
                                                               question)
-                                                          file)))))
-  
-
+                                                          file)))))