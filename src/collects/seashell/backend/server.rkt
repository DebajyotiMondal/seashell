#lang racket
;; Seashell's backend server.
;; Copyright (C) 2013-2014 The Seashell Maintainers.
;;
;; This program is free software: you can redistribute it and/or modify
;; it under the terms of the GNU General Public License as published by
;; the Free Software Foundation, either version 3 of the License, or
;; (at your option) any later version.
;;
;; See also 'ADDITIONAL TERMS' at the end of the included LICENSE file.
;;
;; This program is distributed in the hope that it will be useful,
;; but WITHOUT ANY WARRANTY; without even the implied warranty of
;; MERCHANTABILITY or FITNESS FOR A PARTICULAR PURPOSE.  See the
;; GNU General Public License for more details.
;;
;; You should have received a copy of the GNU General Public License
;; along with this program.  If not, see <http://www.gnu.org/licenses/>.
(require net/url
         racket/async-channel
         seashell/websocket
         seashell/log
         seashell/seashell-config
         seashell/security
         seashell/overrides/ssl-unit-tcp
         seashell/backend/dispatch
         seashell/backend/project
         seashell/backend/http-dispatchers
         seashell/backend/authenticate
         seashell/crypto
         web-server/web-server
         web-server/http/xexpr
         web-server/http/request-structs
         web-server/dispatchers/dispatch
         (prefix-in sequence: web-server/dispatchers/dispatch-sequencer)
         (prefix-in filter: web-server/dispatchers/dispatch-filter))
         

(provide backend-main)

;; Channel used to keep process alive.
(define keepalive-chan (make-async-channel))

;; init-environment -> void?
;; Sets up the Seashell project environment
(define/contract (init-environment)
  (-> void?)
  (when (not (directory-exists? (read-config 'seashell)))
    (make-directory (read-config 'seashell))))

;; (backend/main)
;; Entry point to the backend server.
;;
;; This function is invoked directly from login-process.c
(define (backend-main)
  ;; SSL setup.
  ;; TODO: DHE keys.
  (define ssl-unit
    (make-ssl-tcp@
     (read-config 'ssl-cert)
     (read-config 'ssl-key)
     #f #f #f #f #f))
  
  ;; Dropping permissions.
  (unless (= 0 (seashell_drop_permissions))
    (fprintf (current-error-port) "Failed to drop permissions!  Exiting...~n")
    (exit 1))
  
  ;; Directory setup.
  (init-environment)

  ;; Log / handlers setup.
  (current-error-port (open-output-file (build-path (read-config 'seashell) "seashell.log")
                                        #:exists 'append))
  (standard-logger-setup)
  
  (logf 'info "Starting up.")
  
  ;; Unbuffered mode for I/O ports
  (file-stream-buffer-mode (current-input-port) 'none)
  (file-stream-buffer-mode (current-output-port) 'none)
  (file-stream-buffer-mode (current-error-port) 'none)
  
  ;; Read encryption key, and set it.
  (define key (seashell-crypt-key-server-read (current-input-port)))
  (install-server-key! key)

  ;; Global dispatcher.
  (define seashell-dispatch
    (sequence:make
      request-logging-dispatcher
      (filter:make #rx"^/$" (make-websocket-dispatcher 
                             (curry conn-dispatch keepalive-chan)))
<<<<<<< HEAD
      (filter:make #rx"^/export/" project-export-dispatcher)
=======
      (filter:make #rx"^/export$" project-export-dispatcher)
      (filter:make #rx"^/export$" upload-file-dispatcher)
>>>>>>> 36d56381
      standard-error-dispatcher))

  ;; Start the server.
  (define conf-chan  (make-async-channel))
  (define shutdown-server
    (serve
     #:dispatch seashell-dispatch
     #:port 0
     #:tcp@ ssl-unit
     #:listen-ip "localhost"
     #:confirmation-channel conf-chan))
  (define start-result (async-channel-get conf-chan))
  (when (exn? start-result)
    (raise start-result))
  
  ;; Write out the listening port
  (printf "~a~n" start-result)
  (logf 'info "Listening on port ~a." start-result)
  
  ;; Loop and serve requests.
  (with-handlers
      ([exn:break? (lambda(e) (logf 'error "Terminating on break."))])
    (let loop ()
      (match (sync/timeout/enable-break (/ (read-config 'backend-client-idle-timeout) 1000) keepalive-chan)
        [#f (void)]
        [else (loop)])))
  
  ;; Shutdown.
  (logf 'info "Shutting down...")
  (shutdown-server)
  (logf 'info "Graceful shutdown.")
  (exit 0))<|MERGE_RESOLUTION|>--- conflicted
+++ resolved
@@ -91,12 +91,8 @@
       request-logging-dispatcher
       (filter:make #rx"^/$" (make-websocket-dispatcher 
                              (curry conn-dispatch keepalive-chan)))
-<<<<<<< HEAD
       (filter:make #rx"^/export/" project-export-dispatcher)
-=======
-      (filter:make #rx"^/export$" project-export-dispatcher)
-      (filter:make #rx"^/export$" upload-file-dispatcher)
->>>>>>> 36d56381
+      (filter:make #rx"^/upload$" upload-file-dispatcher)
       standard-error-dispatcher))
 
   ;; Start the server.
