#lang typed/racket

(require typed/json)
(require/typed racket/string [string-prefix? (String String -> Boolean)])
(require/typed racket/hash [hash-union (JSHash JSHash -> JSHash)])
(require/typed racket/base [regexp-match (PRegexp String -> (U False (Listof (U False String))))]
               [string->number (String -> Real)])

(require (submod seashell/seashell-config typed))
;; use these two lines below instead of the one above to use the driver
;(: read-config-path (Any -> Path-String))
;(define (read-config-path x) (build-path (find-system-path 'home-dir) ".seashell"))

(provide asan->json)


;; JSHash, JSList, and JSExpr are types used to store JSON data.
;; They just use Racket's hashes and lists. These types exist
;; because type checking with hashes is a pain (lots of
;; polymorphic type errors).
(define-type JSHash (HashTable Symbol JSExpr))
(define-type JSList (Listof JSExpr))
;(define-type JSExpr (U String Integer JSList JSHash))

(: jsexpr-add (JSHash Symbol JSExpr -> JSHash))
(define (jsexpr-add jsexpr key value)
  ((inst hash-set Symbol JSExpr) jsexpr key value))

(: jsexpr ((Listof (List Symbol JSExpr)) -> JSHash))
(define (jsexpr assoc-list)
  (cond [(empty? assoc-list) (hash)]
        [else (jsexpr-add (jsexpr (rest assoc-list))
                          (first (first assoc-list))
                          (second (first assoc-list)))]))

(: jsexpr-ref (JSHash Symbol -> (U JSExpr False)))
(define (jsexpr-ref jsexpr key)
  ((inst hash-ref Symbol JSExpr False) jsexpr key #f))



;;
;; ASAN output is typically divided into sections separated by blank lines.
;; For example, a program with multiple memory leaks will have ASAN ouput
;; consisting of a section for each leak, and each section will have a size of
;; the leak and the call stack.
;;
;; A SectionParser consumes a list of lines representing part of ASAN output,
;; and it'll try to parse the next several lines (possibly only one line) into
;; a section. Each SectionParser will check one type of section (ex. you can have
;; a SectionParser that checks for memory-leak sections, and another that checks
;; for stack overflow sections).
;;
;; A SectionParser also consumes the other arguments of asan-parser (error-type,
;; call-stacks, and extra-info) if you need to access that information.
;;
;; A SectionParser also consumes the path where the source files for the program
;; are stored to filter out stack frames coming from libraries, etc.
;;
;; A SectionParser returns a SectionData which contains data of the parsed section.
;; Each field in a SectionData can be #f, to indicate that the parsed section
;; doesn't change that field.
;;
;; Meaning of fields in SectionData structure:
;;
;;  * error-type: A short string that indicates the error type, ex. "memory-leak"
;;                or "stack-buffer-overflow".
;;  * call-stack: A hash containing a list of frames ('framelist'), and a 'misc'
;;                dictionary containing extra info about the framelist. This
;;                call-stack will be added to the list of call-stacks that
;;                asan-parser maintains.
;;  * extra-info: A dictionary containing info that's not related to any framelist.
;;                It's similar to the 'misc' dictionary in the call-stack, but
;;                the data here isn't associated with any particular frame list.
;;  * lines-left: A list of the lines that still have to be parsed after this
;;                section was parsed.
;;
(define-type SectionParser ((Listof String) String JSList JSHash Path-String -> SectionData))
(define-type ParserList (Listof SectionParser))
(struct SectionData ([error-type : (U False String)]
                     [call-stack : (U False JSHash)]
                     [extra-info : (U False JSHash)]
                     [lines-left : (U False (Listof String))]))
(define no-data (SectionData #f #f #f #f))


;; Convenience function that creates a SectionParser that checks if the
;; first line of the input matches pattern. If so, returns a SectionData
;; with the type set to new-type.
(: match-type (PRegexp String -> SectionParser))
(define (match-type pattern new-type)
  (lambda ([lines : (Listof String)] [error-type : String] [call-stacks : JSList] [extra-info : JSHash] [source-dir : Path-String])
    (if (and (cons? lines) (regexp-match pattern (first lines)))
        (SectionData new-type #f #f (rest lines))
        no-data)))

;; Another convenience function for creating SectionParsers. If the first line
;; matches pattern, then process-match-result function will be called with
;; the ASAN output (lines) and the match result.
(: match-and-process (PRegexp (String (Listof String) Path-String (Listof (U False String)) -> SectionData) -> SectionParser))
(define (match-and-process pattern process-match-result)
  (lambda ([lines : (Listof String)] [error-type : String] [call-stacks : JSList] [extra-info : JSHash] [source-dir : Path-String])
    (define match-result (regexp-match pattern (first lines)))
    (if match-result (process-match-result error-type lines source-dir match-result) no-data)))

;; Tries to parse a segfault section. Begins with segfault message then lists
;; a stack trace. No extra information is given but the stack trace on its own
;; cannot be grouped properly by the parser without this function.
(define segfault-parser : SectionParser
  (match-and-process
    #px"^=+\\d+=+ERROR: AddressSanitizer: SEGV( on unknown address 0x0+ )?"
    (lambda ([error-type : String] [lines : (Listof String)] [source-dir : Path-String] [match-result : (Listof (U False String))])
      (define-values (framelist lines-left) (try-parse-stack-frame lines source-dir))
      (SectionData (if (second match-result) "segmentation-fault-on-null-address"
                                             "segmentation-fault")
                   (jsexpr `((framelist ,framelist) (misc ,(hash))))
                   #f ; global extra info
                   lines-left))))

;; Tries to parse a memory-leak section. In ASAN output, a memory leak section
;; starts with the regexp pattern below, followed by a frame list.
(define memory-leak-parser : SectionParser
  (match-and-process
   #px"^[[:alpha:]]+ leak of (\\d+) byte\\(s\\) in (\\d+) object\\(s\\) allocated from:"
   (lambda ([error-type : String] [lines : (Listof String)] [source-dir : Path-String] [match-result : (Listof (U False String))])
     (define mres (cast match-result (Listof String)))
     (define extra-info (jsexpr `((leak_size_in_bytes ,(second mres))
                                  (leak_objects_count ,(third mres)))))
     (define-values (framelist lines-left) (try-parse-stack-frame lines source-dir))
     (SectionData #f ; error type
                  (jsexpr `((framelist ,framelist) (misc ,extra-info)))
                  #f ; global extra info
                  lines-left))))

;; If the student does stack overflow, ASAN prints out a section containing the
;; regexp below followed by a frame list
(define stack-overflow-parser : SectionParser
  (match-and-process
   #px"^[[:alpha:]]+ of size (\\d+) at (0x[[:xdigit:]]+) thread T"
   (lambda ([error-type : String] [lines : (Listof String)] [source-dir : Path-String] [match-result : (Listof (U False String))])
     (define mres (cast match-result (Listof String)))
     (define extra-info (jsexpr `((description_of_this_framelist "Location of bad memory access")
                                  (size_of_memory_accessed_in_bytes ,(second mres))
                                  (address_of_memory_accessed ,(third mres)))))
     (define-values (framelist lines-left) (try-parse-stack-frame lines source-dir))
     (SectionData #f ; error type
                  (jsexpr `((framelist ,framelist) (misc ,extra-info)))
                  #f ; global extra info
                  lines-left))))

;; When a stack overflow occurs, ASAN also seems to print out some information
;; about the function itself
(define function-info : SectionParser
  (match-and-process
   #px"^Address (0x[[:xdigit:]]+) is located in stack of thread T(\\d+) at offset (\\d+) in frame"
   (lambda ([error-type : String] [lines : (Listof String)] [source-dir : Path-String] [match-result : (Listof (U False String))])
     (define mres (cast match-result (Listof String)))
     (define extra-info (jsexpr `((address_of_memory_accessed ,(second mres))
                                  (offset_in_frame_of_memory_accessed ,(fourth mres)))))
     (define-values (framelist lines-left) (try-parse-stack-frame lines source-dir))
     (SectionData #f ; error type
                  (jsexpr `((framelist ,framelist) (misc ,extra-info)))
                  #f ; global extra info
                  lines-left))))


;; ASAN prints out the variable where the over/underflow occurred. This error message appears
;; for stack buffer over/underflows, as well as stack use after return/scope.
(define array-parser : SectionParser
  (match-and-process
   #px"\\[(\\d+), (\\d+)\\) '([[:alnum:]_]*)' <== Memory access at offset (\\d+)"
   (lambda ([error-type : String] [lines : (Listof String)] [source-dir : Path-String] [match-result : (Listof (U False String))])
     (define mres (cast match-result (Listof String)))
     (define array-lower-bound (string->number (second mres)))
     (define array-upper-bound (string->number (third mres)))
     (define access-location (string->number (fifth mres)))
     (define extra-info (jsexpr (cons (if (< access-location array-upper-bound)
                                          (list 'underflow_distance_in_bytes_from_start_of_array (number->string (- array-lower-bound access-location)))
                                          (list 'overflow_distance_in_bytes_from_end_of_array (number->string (- access-location array-upper-bound))))
                                      `((array_size_in_bytes ,(number->string (- array-upper-bound array-lower-bound)))
<<<<<<< HEAD
                                        (array_variable_name ,(fourth match-result))))))
     (SectionData #f ; overflow/underflow taken care of as of clang >=3.9
=======
                                        (array_variable_name ,(fourth mres))))))
     (SectionData (if (and (equal? error-type "stack-buffer-overflow") (< access-location array-upper-bound))
                      "stack-buffer-underflow" #f)
>>>>>>> bb14feda
                  #f ; frame list
                  (if (not (equal? (fourth mres) "")) extra-info #f)
                  #f)))) ; lines left

;; For bad heap accesses, ASAN sometimes print info about where the heap access occurred
(define heap-address-details : SectionParser
  (match-and-process
   #px"(0x[[:xdigit:]]+) (is located (\\d+) bytes (to the left|to the right|inside) of (\\d+)-byte region \\[(0x[[:xdigit:]]+),(0x[[:xdigit:]]+)\\))"
   (lambda ([error-type : String] [lines : (Listof String)] [source-dir : Path-String] [match-result : (Listof (U False  String))])
     (define mres (cast match-result (Listof String)))
     (define extra-info (jsexpr (list (list (string->symbol (string-append "details_of_address_" (second mres)))
                                            (third mres)))))
     (SectionData #f #f extra-info #f))))

;; Similarly, ASAN prints details of bad memory accesses in the global region
(define global-address-details : SectionParser
  (match-and-process
   #px"(0x[[:xdigit:]]+) (is located (\\d+) bytes (to the left|to the right|inside) of global variable '([[:alnum:]_]+)') defined in '([^:']+):(\\d+):(\\d+)' \\(0x[[:xdigit:]]+\\) of size (\\d+)"
   (lambda ([error-type : String] [lines : (Listof String)] [source-dir : Path-String] [match-result : (Listof (U False String))])
     (define mres (cast match-result (Listof String)))
     (define address (second mres))
     (define variable-name (sixth mres))
     (define file-path-absolute (seventh mres))
     (define file-name (last (string-split file-path-absolute "/")))
     (define line-nbr (eighth mres))
     (define col-nbr (ninth mres))
     (define variable-size (tenth mres))
     (define extra-info (jsexpr (list (list (string->symbol (string-append "details_of_address_" address "_relative_to_" variable-name))
                                            (third match-result))
                                      (list (string->symbol (string-append variable-name "_is_defined_in_file")) file-name)
                                      (list (string->symbol (string-append variable-name "_definition_line_number")) line-nbr)
                                      (list (string->symbol (string-append variable-name "_definition_column_number")) col-nbr)
                                      (list (string->symbol (string-append variable-name "_size_in_bytes")) variable-size))))
     (SectionData #f #f extra-info #f))))


;; When ASAN detects memory that is free'd multiple times, it prints 3 stack frame sections:
;; #1: Where the second free occurred
;; #2: Where the first free occurred
;; #3: Where the allocation took place
(define double-free : SectionParser
  (match-and-process
   #px"^=+\\d+=+ERROR: AddressSanitizer: attempting double-free on (0x[[:xdigit:]]+) in thread"
   (lambda ([error-type : String] [lines : (Listof String)] [source-dir : Path-String] [match-result : (Listof (U False String))])
     (define extra-info (jsexpr `((description_of_this_framelist "Location of second free")
                                  (double_free_at_address ,(second match-result)))))
     (define-values (framelist lines-left) (try-parse-stack-frame lines source-dir))
     (SectionData "double-free" ; error type
                  (jsexpr `((framelist ,framelist) (misc ,extra-info)))
                  #f ; global extra info
                  lines-left))))

(define double-free-first-free : SectionParser
  (match-and-process
   #px"freed by thread T\\d+ here:"
   (lambda ([error-type : String] [lines : (Listof String)] [source-dir : Path-String] [match-result : (Listof (U False String))])
     (define extra-info (jsexpr '((description_of_this_framelist "Location of a free"))))
     (define-values (framelist lines-left) (try-parse-stack-frame lines source-dir))
     (SectionData #f ; error type
                  (jsexpr `((framelist ,framelist) (misc ,extra-info)))
                  #f ; global extra info
                  lines-left))))

(define allocation-details : SectionParser
  (match-and-process
   #px"allocated by thread T\\d+ here:"
   (lambda ([error-type : String] [lines : (Listof String)] [source-dir : Path-String] [match-result : (Listof (U False String))])
     (define extra-info (jsexpr '((description_of_this_framelist "Location of memory allocation"))))
     (define-values (framelist lines-left) (try-parse-stack-frame lines source-dir))
     (SectionData #f ; error type
                  (jsexpr `((framelist ,framelist) (misc ,extra-info)))
                  #f ; global extra info
                  lines-left))))

;; ASAN prints this when the student frees something that wasn't malloc'ed
(define free-non-malloc : SectionParser
  (match-and-process
   #px"^=+\\d+=+ERROR: AddressSanitizer: attempting free on address which was not malloc\\(\\)-ed: (0x[[:xdigit:]]+) in thread T"
   (lambda ([error-type : String] [lines : (Listof String)] [source-dir : Path-String] [match-result : (Listof (U False String))])
     (define extra-info (jsexpr `((tried_to_free_this_address ,(second match-result)))))
     (define-values (framelist lines-left) (try-parse-stack-frame lines source-dir))
     (SectionData "free-non-malloced-address" ; error type
                  (jsexpr `((framelist ,framelist) (misc ,extra-info)))
                  #f ; global extra info
                  lines-left))))

;; Try to parse a frame
(define frame-parse : SectionParser
  (match-and-process
   #px"^\\{\"frame\": "
   (lambda ([error-type : String] [lines : (Listof String)] [source-dir : Path-String] [match-result : (Listof (U False String))])
     (define-values (framelist lines-left) (try-parse-stack-frame lines source-dir))
     (SectionData #f ; error type
                  (jsexpr `((framelist ,framelist) (misc ,(hash))))
                  #f ; global extra info
                  lines-left))))

;; A big list of functions to try and parse the input lines.
(define all-parsers : ParserList
<<<<<<< HEAD
  (list (match-type #px"^=+\\d+=+ERROR: AddressSanitizer: SEGV on unknown address 0x0+ " "segmentation-fault-on-null-address")
        (match-type #px"^=+\\d+=+ERROR: AddressSanitizer: SEGV" "segmentation-fault")
        (match-type #px"^=+\\d+=+ERROR: AddressSanitizer: stack-buffer-overflow" "stack-buffer-overflow")
        (match-type #px"^=+\\d+=+ERROR: AddressSanitizer: stack-buffer-underflow" "stack-buffer-underflow")
=======
  (list (match-type #px"^=+\\d+=+ERROR: AddressSanitizer: stack-buffer-overflow" "stack-buffer-overflow")
>>>>>>> bb14feda
        (match-type #px"^=+\\d+=+ERROR: AddressSanitizer: global-buffer-overflow" "global-buffer-overflow")
        (match-type #px"^=+\\d+=+ERROR: AddressSanitizer: heap-buffer-overflow" "heap-buffer-overflow")
        (match-type #px"^=+\\d+=+ERROR: AddressSanitizer: heap-use-after-free"  "heap-use-after-free")
        (match-type #px"^=+\\d+=+ERROR: AddressSanitizer: stack-use-after-return"  "stack-use-after-return")
        (match-type #px"^=+\\d+=+ERROR: AddressSanitizer: stack-use-after-scope"  "stack-use-after-scope")
        (match-type #px"^=+\\d+=+ERROR: LeakSanitizer: detected memory leaks" "memory-leak")
        segfault-parser
        memory-leak-parser
        stack-overflow-parser function-info array-parser
        heap-address-details global-address-details
        double-free double-free-first-free allocation-details
        free-non-malloc
        frame-parse
        ))

(: try-parsers ((Listof String) String JSList JSHash Path-String ParserList -> SectionData))
(define (try-parsers lines error-type call-stacks extra-info source-dir section-parsers)
  (cond [(or (empty? lines) (empty? section-parsers)) no-data]
        [else (define result ((first section-parsers) lines error-type call-stacks extra-info source-dir))
              (if (equal? result no-data)
                  (try-parsers lines error-type call-stacks extra-info source-dir (rest section-parsers))
                  result)]))

;; Purpose: Consumes a string raw-asan-output which is the raw output from ASAN. Will parse raw-asan-output, stripping
;; out "scary" stuff that students don't care about, and putting important information in a JSON format for the front-end.
;; This function is mostly just a wrapper that converts the input into a list of strings, passes it to asan-parser,
;; which does most of the work.
(: asan->json (Bytes Path-String -> Bytes))
(define (asan->json raw-asan-output source-dir)
  (define raw-asan-output-str (bytes->string/utf-8 raw-asan-output))
  (string->bytes/utf-8
   (jsexpr->string
    (jsexpr-add (asan-parser (regexp-split #px"\n\\s*" raw-asan-output-str)
                             "unknown" empty (hash) source-dir)
                'raw_message raw-asan-output-str))))

(: asan-parser ((Listof String) String JSList JSHash Path-String -> JSHash))
(define (asan-parser lines error-type call-stacks extra-info source-dir)
  (cond [(empty? lines)
         (hash 'error_type error-type
               'call_stacks call-stacks
               'misc extra-info)]
        [else ;; Use the functions in all-parsers to try and parse the first several lines
         (define section-result : SectionData
           (try-parsers lines error-type call-stacks extra-info source-dir all-parsers))
         (define new-lines-left (SectionData-lines-left section-result))
         (define new-error-type (SectionData-error-type section-result))
         (define new-call-stack (SectionData-call-stack section-result))
         (define new-extra-info (SectionData-extra-info section-result))
         (asan-parser (if new-lines-left new-lines-left (rest lines))
                      (if new-error-type new-error-type error-type)
                      (if new-call-stack (cons new-call-stack call-stacks) call-stacks)
                      (if new-extra-info (hash-union new-extra-info extra-info) extra-info)
                      source-dir)]))


(: try-parse-stack-line (String -> (U JSHash False)))
(define (try-parse-stack-line aline)
  ;; The default ASAN stack frame format sometimes do not print the column number
  ;; Also, the file name may have colons in it (and colons are also used to separate the file path from
  ;; the line numbers), so be careful with the colons here.
  (define with-col-match (regexp-match #px"#(\\d+) (0x[[:xdigit:]]+) in ([[:word:]]+) (.+):(\\d+):(\\d+)$" aline))
  (define no-col-match (regexp-match #px"#(\\d+) (0x[[:xdigit:]]+) in ([[:word:]]+) (.+):(\\d+)$" aline))
  (cond [(cons? with-col-match)
         (jsexpr `((frame ,(second with-col-match))
                   (offset ,(third with-col-match))
                   (function ,(fourth with-col-match))
                   (file ,(fifth with-col-match))
                   (line ,(sixth with-col-match))
                   (column ,(seventh with-col-match))))]
        [(cons? no-col-match)
         (jsexpr `((frame ,(second no-col-match))
                   (offset ,(third no-col-match))
                   (function ,(fourth no-col-match))
                   (file ,(fifth no-col-match))
                   (line ,(sixth no-col-match))))]
        [else #f]))


;; Tries to extract a list of stack frames
;; returns: List of parsed stack frames
;;          Unparsed lines from lines
(: try-parse-stack-frame (->* ((Listof String) Path-String) ((Listof JSHash)) (values (Listof JSHash) (Listof String))))
(define (try-parse-stack-frame lines source-dir [frames-list empty])
  (cond [(empty? lines) (values frames-list lines)]
        [else (define result (try-parse-stack-line (first lines)))
              (cond [(and (not result) (cons? frames-list)) (values frames-list lines)]
                    [(not result) (try-parse-stack-frame (rest lines) source-dir frames-list)]
                    [(let ([filename (jsexpr-ref result 'file)])
                       (and (string? filename)
                            (string-prefix? filename (cast source-dir String))))
                     (try-parse-stack-frame (rest lines) source-dir (cons result frames-list))]
                    [else (try-parse-stack-frame (rest lines) source-dir frames-list)])]))<|MERGE_RESOLUTION|>--- conflicted
+++ resolved
@@ -178,14 +178,8 @@
                                           (list 'underflow_distance_in_bytes_from_start_of_array (number->string (- array-lower-bound access-location)))
                                           (list 'overflow_distance_in_bytes_from_end_of_array (number->string (- access-location array-upper-bound))))
                                       `((array_size_in_bytes ,(number->string (- array-upper-bound array-lower-bound)))
-<<<<<<< HEAD
-                                        (array_variable_name ,(fourth match-result))))))
+                                        (array_variable_name ,(fourth mres))))))
      (SectionData #f ; overflow/underflow taken care of as of clang >=3.9
-=======
-                                        (array_variable_name ,(fourth mres))))))
-     (SectionData (if (and (equal? error-type "stack-buffer-overflow") (< access-location array-upper-bound))
-                      "stack-buffer-underflow" #f)
->>>>>>> bb14feda
                   #f ; frame list
                   (if (not (equal? (fourth mres) "")) extra-info #f)
                   #f)))) ; lines left
@@ -285,14 +279,8 @@
 
 ;; A big list of functions to try and parse the input lines.
 (define all-parsers : ParserList
-<<<<<<< HEAD
-  (list (match-type #px"^=+\\d+=+ERROR: AddressSanitizer: SEGV on unknown address 0x0+ " "segmentation-fault-on-null-address")
-        (match-type #px"^=+\\d+=+ERROR: AddressSanitizer: SEGV" "segmentation-fault")
-        (match-type #px"^=+\\d+=+ERROR: AddressSanitizer: stack-buffer-overflow" "stack-buffer-overflow")
+  (list (match-type #px"^=+\\d+=+ERROR: AddressSanitizer: stack-buffer-overflow" "stack-buffer-overflow")
         (match-type #px"^=+\\d+=+ERROR: AddressSanitizer: stack-buffer-underflow" "stack-buffer-underflow")
-=======
-  (list (match-type #px"^=+\\d+=+ERROR: AddressSanitizer: stack-buffer-overflow" "stack-buffer-overflow")
->>>>>>> bb14feda
         (match-type #px"^=+\\d+=+ERROR: AddressSanitizer: global-buffer-overflow" "global-buffer-overflow")
         (match-type #px"^=+\\d+=+ERROR: AddressSanitizer: heap-buffer-overflow" "heap-buffer-overflow")
         (match-type #px"^=+\\d+=+ERROR: AddressSanitizer: heap-use-after-free"  "heap-use-after-free")
