--- conflicted
+++ resolved
@@ -28,10 +28,7 @@
          racket/match
          racket/file
          racket/path
-<<<<<<< HEAD
-=======
          file/unzip
->>>>>>> 06d832aa
          openssl/md5)
 
 (provide exn:project:file
