--- conflicted
+++ resolved
@@ -40,14 +40,9 @@
          (raise (exn:project
                   (format "File already exists, or some other filesystem error occurred: ~a" (exn-message exn))
                   (current-continuation-marks)))))]
-<<<<<<< HEAD
-    (close-output-port (open-output-port
-                         (check-and-build-path (read-config 'seashell) project file)))))
-=======
     (close-output-port (open-output-file
-                         (build-path (read-config 'seashell) project file)
+                         (check-and-build-path (read-config 'seashell) project file)
                          #:exists 'append))))
->>>>>>> 094c0cbb
 
 ;; (delete-file project file) -> void?
 ;; Deletes a file inside a project.
@@ -91,7 +86,6 @@
 ;;  contents - contents of file.
 (define/contract (write-file project file contents)
   (-> (and/c project-name? is-project?) path-string? bytes? void?)
-<<<<<<< HEAD
   (with-output-to-file (check-and-build-path (read-config 'seashell) project file)
                        (lambda () (write-bytes contents))
                        #:exists 'truncate/replace))
@@ -114,8 +108,4 @@
     (filter
       (lambda (path)
         (file-exists? (build-path project-path path)))
-      (directory-list project-path))))
-=======
-  (with-output-to-file (build-path (read-config 'seashell) project file)
-                       (lambda () (write-bytes contents))))
->>>>>>> 094c0cbb
+      (directory-list project-path))))