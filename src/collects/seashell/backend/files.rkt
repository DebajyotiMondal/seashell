#lang racket/base
;; Seashell's backend server.
;; Copyright (C) 2013-2015 The Seashell Maintainers.
;;
;; This program is free software: you can redistribute it and/or modify
;; it under the terms of the GNU General Public License as published by
;; the Free Software Foundation, either version 3 of the License, or
;; (at your option) any later version.
;;
;; See also 'ADDITIONAL TERMS' at the end of the included LICENSE file.
;;
;; This program is distributed in the hope that it will be useful,
;; but WITHOUT ANY WARRANTY; without even the implied warranty of
;; MERCHANTABILITY or FITNESS FOR A PARTICULAR PURPOSE.  See the
;; GNU General Public License for more details.
;;
;; You should have received a copy of the GNU General Public License
;; along with this program.  If not, see <http://www.gnu.org/licenses/>.
(require seashell/backend/project
         seashell/backend/template
         seashell/seashell-config
         seashell/log
         net/uri-codec
         net/base64
         json
         racket/contract
         racket/port
         racket/match
         racket/file
         racket/path
         racket/date
         file/unzip
         openssl/md5)

(provide exn:project:file
         new-file
         new-directory
         remove-file
         remove-directory
         read-file
         write-file
         list-files
         rename-file
         restore-file-from-template
         write-backup
         read-settings
         write-settings)

(struct exn:project:file exn:project ())

;; (new-file project file) -> void?
;; Creates a new file inside a project.
;;
;; Arguments:
;;  project - project to create file in.
;;  file - name of new file.
;;  normalize - boolean, whether or not to convert newlines to Unix
;;
;; Raises:
;;  exn:project:file if file exists.
(define/contract (new-file project file contents encoding normalize?)
  (-> (and/c project-name? is-project?) path-string? bytes? (or/c 'raw 'url) boolean? void?)
  (define path (check-and-build-path (build-project-path project) file))
  (with-handlers
    [(exn:fail:filesystem?
       (lambda (exn)
         (raise (exn:project
                  (format "File already exists, or some other filesystem error occurred: ~a" (exn-message exn))
                  (current-continuation-marks)))))]
    (define to-write
      (with-input-from-bytes contents
        (lambda () 
          (cond
            [(eq? encoding 'url)
             (match (regexp-match #rx"^data:([^;]*)?(?:;(?!base64)([^;]*))?(?:;(base64))?," (current-input-port))
              [#f #""]
              [(list _ mime charset b64?)
               ;; Apparently Safari sometimes sets the mime type to 'base64'...
               ;; (data:base64, ....)
               (if (or b64? (bytes=? mime #"base64"))
                 (base64-decode (port->bytes))
                 (string->bytes/utf-8 (uri-decode (port->string))))])]
            [else
              ;; no-op (ignore port)
              contents]))))
    (if normalize?
      (display-lines-to-file (call-with-input-string (bytes->string/utf-8 to-write) port->lines) path #:exists 'error)
      (with-output-to-file path (lambda () (write-bytes to-write)) #:exists 'error)))
  (void))


(define/contract (new-directory project dir)
  (-> (and/c project-name? is-project?) path-string? void?)
  (with-handlers
    [(exn:fail:filesystem?
      (lambda (exn)
        (raise (exn:project
          (format "Directory already exists, or some other filesystem error occurred: ~a" (exn-message exn))
          (current-continuation-marks)))))]
    (make-directory*
      (check-and-build-path (build-project-path project) dir))
    (void)))

;; (remove-file project file) -> void?
;; Deletes a file inside a project.
;;
;; Arguments:
;;  project - project to delete file from.
;;  file - name of file to delete.
;;
;; Raises:
;;  exn:project:file if file does not exist.
(define/contract (remove-file project file)
  (-> (and/c project-name? is-project?) path-string? void?)
  (define file-path (check-and-build-path (build-project-path project) file))
  (define history-path (get-history-path file-path))
  (with-handlers 
    [(exn:fail:filesystem?
       (lambda (exn)
         (raise (exn:project
                  (format "File does not exists, or some other filesystem error occurred: ~a" (exn-message exn))
                  (current-continuation-marks)))))]
    (logf 'info "Deleting file ~a!" (some-system-path->string (check-and-build-path (build-project-path project) file)))
    (delete-file file-path)
    (delete-file history-path)
    )
  (void))

;; (remove-directory project dir)
;; Deletes the directory at the given path dir, INCLUDING all files in the
;; directory.
(define/contract (remove-directory project dir)
  (-> (and/c project-name? is-project?) path-string? void?)
  (with-handlers
    [(exn:fail:filesystem?
      (lambda (exn)
        (raise (exn:project
          (format "Filesystem error occurred: ~a" (exn-message exn))
          (current-continuation-marks)))))]
    (logf 'info "Deleting directory ~a!" (some-system-path->string (check-and-build-path (build-project-path project) dir)))
    (delete-directory/files (check-and-build-path (build-project-path project) dir)))
  (void))

;; (read-file project file) -> bytes?
;; Reads a file and its undoHistory as Racket bytestrings.
;;
;; Arguments:
;;  project - project to read file from.
;;  file - name of file to read.
;;
;; Returns:
;;   (values contents undoHistory)
(define/contract (read-file project file)
  (-> (and/c project-name? is-project?) path-string? (values bytes? bytes?))
  (define content-data (with-input-from-file (check-and-build-path (build-project-path project) file)
                        port->bytes))
  (define history-path (get-history-path (check-and-build-path (build-project-path project) file)))
  (define undo-history-data (if (file-exists? history-path)
                                (with-input-from-file history-path port->bytes)
                                #""))
  (values content-data undo-history-data))


;; (write-file project file contents) -> void?
;; Writes a file from a Racket bytestring.
;;
;; Arguments:
;;  project - project.
;;  file - name of file to write.
;;  contents - contents of file.
(define/contract (write-file project file contents history)
  (-> (and/c project-name? is-project?) path-string? bytes? (or/c bytes? #f) void?)
  (with-output-to-file (check-and-build-path (build-project-path project) file)
                       (lambda () (write-bytes contents))
                       #:exists 'must-truncate)
  ;(when history
    (with-output-to-file (get-history-path (check-and-build-path (build-project-path project) file))
                         (lambda () (write-bytes history))
<<<<<<< HEAD
                         #:exists 'replace))
  ;; FOR TESTING ONLY - this should be done less often & have some logic to decide when
  (write-backup project file)
=======
                         #:exists 'replace);)
>>>>>>> 343ee235
  (void))

;; (write-backup project file) -> void?
;; creates a backup of a file in a hidden folder
;;
;;  project - project.
;;  file - name of file to write.
(define/contract (write-backup project file)
  (-> (and/c project-name? is-project?) path-string? void?)
  (define source (check-and-build-path (build-project-path project) file))
  (define backup-folder (get-backup-path (check-and-build-path (build-project-path project) file)))
  (define timestamp (date->string (current-date))) ;; might need cleaning
  (define destination (check-and-build-path backup-folder (string-append file timestamp)))
  (when (not (directory-exists? backup-folder)) (make-directory backup-folder))
  (copy-file source destination)
  (void))

;; TODO: maybe combine "get-X-path" into something more general?
;; (get-backup-path path) -> path
;; given a file's path, returns the path to that file's backups folder
;; Arguments:
;;  path - path to file
;;
;; Returns:
;;  path to file's backups
(define (get-backup-path path)
  (define-values (base name _1) (split-path (simplify-path path)))
  (define backup-folder (string->path (string-append "." (path->string name) "_backup")))
  (build-path base backup-folder))

;; (get-history-path path) -> path
;; Given a file's path, returns the path to that file's corresponding .history file
;;
;; Arguments:
;;  path - path to file
;;
;; Returns:
;;  path to file's undoHistory (stored as json string)
(define (get-history-path path)
  (define-values (base name _1) (split-path (simplify-path path)))
  (define history-file (string->path (string-append "." (path->string name) ".history")))
  (build-path base history-file))

;; (list-files project)
;; Lists all files and directories in a project.
;;
;; Arguments:
;;  project - Project to deal with.
;;  dir - optional, subdirectory within project to start at.
;;      Mainly used for recursive calls.
;; Returns:
;;  (listof string?) - Files and directories in project.
(define/contract (list-files project [dir #f])
  (->* ((and/c project-name? is-project?))
    ((or/c #f (and/c string? path-string?)))
    (listof (list/c (and/c string? path-string?) boolean? number?)))
  (define start-path (if dir (check-and-build-path
    (build-project-path project) dir) (build-project-path project)))
  (foldl (lambda (path rest)
    (define current (build-path start-path path))
    (define relative (if dir (build-path dir path) path))
    (define modified (* (file-or-directory-modify-seconds current) 1000))
    (cond
      [(and (directory-exists? current) (not (file-or-directory-hidden? current)))
        (cons (list (some-system-path->string relative) #t modified) (append (list-files project
          relative) rest))]
      [(and (file-exists? current) (not (file-or-directory-hidden? current))) 
       ; directory-hidden should work for files as well (can rename if so)
        (cons (list (some-system-path->string relative) #f modified) rest)]
      [else rest]))
    '() (directory-list start-path)))

;; Determines if a file/directory is hidden (begins with a .)
(define/contract (file-or-directory-hidden? path)
  (-> path? boolean?)
  (define-values (_1 filename _2) (split-path (simplify-path path)))
  (string=? "." (substring (some-system-path->string filename) 0 1)))

;; (rename-file project old-file new-file)
;; Renames a file.
;;
;; Args:
;;  project - Project the file is in
;;  old-file - The original name of the file
;;  new-file - The desired new name of the file
;; Returns:
;;  void?
(define/contract (rename-file project old-file new-file)
  (-> (and/c project-name? is-project?) path-string? path-string? void?)
  (define proj-path (check-and-build-path (build-project-path project)))
  (with-handlers
    [(exn:fail:filesystem? (lambda (e)
      (raise (exn:project "File could not be renamed." (current-continuation-marks)))))]
    (unless (equal? old-file new-file)
      (rename-file-or-directory (check-and-build-path proj-path old-file)
                                (check-and-build-path proj-path new-file)))))

;; (restore-file-from-template project file template)
;; Restores a file from a skeleton/template.
;;
;; Args:
;;  project - Project.
;;  file - Path to file.
;;  template - Path (possibly URL) to template.
;; Returns:
;;  MD5 hash of file.
(define/contract (restore-file-from-template project file template)
  (-> (and/c project-name? is-project?) path-string? (or/c path-string? url-string?) string?)
  (define ok #f)
  (define-values (question-dir filename _) (split-path file))
  (define dest-dir (check-and-build-path (build-project-path project) question-dir))
  (make-directory* dest-dir)
  (define destination (check-and-build-path dest-dir filename))
  (define source (explode-path file))
  (call-with-template template
                      (lambda (port)
                        (unzip port
                               (lambda (name _2 contents)
                                 (define lname (explode-path (simplify-path (bytes->path name) #f)))
                                 (when (and (not (null? lname))
                                            (equal? source (cdr lname)))
                                   (call-with-output-file destination
                                                          (lambda (dport)
                                                            (define-values (md5in md5out) (make-pipe))
                                                            (copy-port contents dport md5out)
                                                            (close-output-port md5out)
                                                            (set! ok (md5 md5in)))
                                                          #:exists 'replace))))))
  (when (not ok)
    (raise (exn:fail (format "File ~a (~a) not found in template ~a!" file source template))
           (current-continuation-marks)))
  ok)

;; (write-settings font-size editor-mode tab-width use-spaces)
;; Writes the user's seashell settings to ~/.seashell/settings.txt
;;
;; Arguments:
;;  settings - JSON object representing the user's settings
(define/contract (write-settings settings)
  (-> jsexpr? void?)
  (with-output-to-file (build-path (read-config 'seashell) "settings.txt")
    (lambda () (write settings)) #:exists 'truncate))

;; (read-settings)
;; Reads the user's seashell settings from ~/.seashell/settings.txt. If the
;; file does not exist, a new file is created with the default settings, and
;; its contents are used.
;;
;; Returns:
;;  settings - JSON object representing the user's settings, or "notexists" if
;;             the settings file doesn't exist
(define/contract (read-settings)
  (-> jsexpr?)
  (cond
    [(file-exists? (build-path (read-config 'seashell) "settings.txt"))
      (with-input-from-file (build-path (read-config 'seashell) "settings.txt")
        (lambda () (read)))]
    [else #f]))

<|MERGE_RESOLUTION|>--- conflicted
+++ resolved
@@ -173,16 +173,12 @@
   (with-output-to-file (check-and-build-path (build-project-path project) file)
                        (lambda () (write-bytes contents))
                        #:exists 'must-truncate)
-  ;(when history
+  (when history
     (with-output-to-file (get-history-path (check-and-build-path (build-project-path project) file))
                          (lambda () (write-bytes history))
-<<<<<<< HEAD
                          #:exists 'replace))
   ;; FOR TESTING ONLY - this should be done less often & have some logic to decide when
   (write-backup project file)
-=======
-                         #:exists 'replace);)
->>>>>>> 343ee235
   (void))
 
 ;; (write-backup project file) -> void?
@@ -194,9 +190,13 @@
   (-> (and/c project-name? is-project?) path-string? void?)
   (define source (check-and-build-path (build-project-path project) file))
   (define backup-folder (get-backup-path (check-and-build-path (build-project-path project) file)))
-  (define timestamp (date->string (current-date))) ;; might need cleaning
-  (define destination (check-and-build-path backup-folder (string-append file timestamp)))
+  (define timestamp (date->string (current-date))) ;; TODO: clean this up
+  (define destination (check-and-build-path backup-folder (string-append "backup_" timestamp)))
   (when (not (directory-exists? backup-folder)) (make-directory backup-folder))
+  (printf "file: ~a\n" file)
+  (printf "source: ~a\n" source)
+  (printf "backup-folder: ~a\n" backup-folder)
+  (printf "dest: ~a\n" destination)
   (copy-file source destination)
   (void))
 
