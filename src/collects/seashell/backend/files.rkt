#lang racket/base
;; Seashell's backend server.
;; Copyright (C) 2013-2015 The Seashell Maintainers.
;;
;; This program is free software: you can redistribute it and/or modify
;; it under the terms of the GNU General Public License as published by
;; the Free Software Foundation, either version 3 of the License, or
;; (at your option) any later version.
;;
;; See also 'ADDITIONAL TERMS' at the end of the included LICENSE file.
;;
;; This program is distributed in the hope that it will be useful,
;; but WITHOUT ANY WARRANTY; without even the implied warranty of
;; MERCHANTABILITY or FITNESS FOR A PARTICULAR PURPOSE.  See the
;; GNU General Public License for more details.
;;
;; You should have received a copy of the GNU General Public License
;; along with this program.  If not, see <http://www.gnu.org/licenses/>.
(require seashell/backend/project
         seashell/backend/template
         seashell/seashell-config
         seashell/log
         net/uri-codec
         net/base64
         json
         racket/contract
         racket/port
         racket/match
         racket/file
         racket/path
<<<<<<< HEAD
=======
         file/unzip
>>>>>>> c1cb4d98
         openssl/md5)

(provide exn:project:file
         new-file
         new-directory
         remove-file
         remove-directory
         read-file
         write-file
         list-files
         rename-file
         restore-file-from-template
         read-settings
         write-settings)

(struct exn:project:file exn:project ())

;; (new-file project file) -> void?
;; Creates a new file inside a project.
;;
;; Arguments:
;;  project - project to create file in.
;;  file - name of new file.
;;  normalize - boolean, whether or not to convert newlines to Unix
;;
;; Returns:
;;  MD5 checksum of file written.
;;
;; Raises:
;;  exn:project:file if file exists.
(define/contract (new-file project file contents encoding normalize?)
  (-> (and/c project-name? is-project?) path-string? bytes? (or/c 'raw 'url) boolean? string?)
  (define path (check-and-build-path (build-project-path project) file))
  (with-handlers
    [(exn:fail:filesystem?
       (lambda (exn)
         (raise (exn:project
                  (format "File already exists, or some other filesystem error occurred: ~a" (exn-message exn))
                  (current-continuation-marks)))))]
    (define data
      (with-input-from-bytes contents
        (lambda () 
          (cond
            [(eq? encoding 'url)
             (match (regexp-match #rx"^data:([^;]*)?(?:;(?!base64)([^;]*))?(?:;(base64))?," (current-input-port))
              [#f #""]
              [(list _ mime charset b64?)
               ;; Apparently Safari sometimes sets the mime type to 'base64'...
               ;; (data:base64, ....)
               (if (or b64? (bytes=? mime #"base64"))
                 (base64-decode (port->bytes))
                 (string->bytes/utf-8 (uri-decode (port->string))))])]
            [else
              ;; no-op (ignore port)
              contents]))))
    (define to-write
      (if normalize?
        (with-output-to-bytes
          (lambda ()
            (display-lines (call-with-input-bytes data port->lines))))
        data))
    (with-output-to-file path (lambda () (write-bytes to-write)) #:exists 'error)
    (call-with-input-bytes to-write md5)))


(define/contract (new-directory project dir)
  (-> (and/c project-name? is-project?) path-string? void?)
  (with-handlers
    [(exn:fail:filesystem?
      (lambda (exn)
        (raise (exn:project
          (format "Directory already exists, or some other filesystem error occurred: ~a" (exn-message exn))
          (current-continuation-marks)))))]
    (make-directory*
      (check-and-build-path (build-project-path project) dir))
    (void)))

;; (remove-file project file) -> void?
;; Deletes a file inside a project.
;;
;; Arguments:
;;  project - project to delete file from.
;;  file - name of file to delete.
;;
;; Raises:
;;  exn:project:file if file does not exist.
(define/contract (remove-file project file)
  (-> (and/c project-name? is-project?) path-string? void?)
  (with-handlers
    [(exn:fail:filesystem?
       (lambda (exn)
         (raise (exn:project
                  (format "File does not exists, or some other filesystem error occurred: ~a" (exn-message exn))
                  (current-continuation-marks)))))]
    (logf 'info "Deleting file ~a!" (some-system-path->string (check-and-build-path (build-project-path project) file)))
    (delete-file (check-and-build-path (build-project-path project) file)))
  (void))

;; (remove-directory project dir)
;; Deletes the directory at the given path dir, INCLUDING all files in the
;; directory.
(define/contract (remove-directory project dir)
  (-> (and/c project-name? is-project?) path-string? void?)
  (with-handlers
    [(exn:fail:filesystem?
      (lambda (exn)
        (raise (exn:project
          (format "Filesystem error occurred: ~a" (exn-message exn))
          (current-continuation-marks)))))]
    (logf 'info "Deleting directory ~a!" (some-system-path->string (check-and-build-path (build-project-path project) dir)))
    (delete-directory/files (check-and-build-path (build-project-path project) dir)))
  (void))

;; (read-file project file) -> bytes?
;; Reads a file as a Racket bytestring.
;;
;; Arguments:
;;  project - project to read file from.
;;  file - name of file to read.
;;
;; Returns:
;;  Contents of the file as a bytestring, and the MD5 checksum of the file.
(define/contract (read-file project file)
  (-> (and/c project-name? is-project?) path-string? (values bytes? string?))
  (define data (with-input-from-file (check-and-build-path (build-project-path project) file)
                                      port->bytes))
  (values data (call-with-input-bytes data md5)))

;; (write-file project file contents) -> string?
;; Writes a file from a Racket bytestring.
;;
;; Arguments:
;;  project - project.
;;  file - name of file to write.
;;  contents - contents of file.
;;  tag - MD5 of expected contents before file write, or #f
;;        to force write.
;; Returns:
;;  MD5 checksum of resulting file.
(define/contract (write-file project file contents [tag #f])
  (->* ((and/c project-name? is-project?) path-string? bytes?)
       ((or/c #f string?))
       string?)
  (define file-to-write (check-and-build-path (build-project-path project) file))
  (call-with-file-lock/timeout file-to-write 'exclusive 
                               (lambda ()
                                 (when tag
                                   (define expected-tag (call-with-input-file file-to-write md5))
                                   (unless (equal? tag expected-tag)
                                     (raise (exn:project (format "Could not write to file ~a! (file changed on disk)" (some-system-path->string file-to-write))
                                                         (current-continuation-marks)))))
                                 (with-output-to-file (check-and-build-path (build-project-path project) file)
                                                      (lambda () (write-bytes contents))
                                                      #:exists 'must-truncate))
                               (lambda ()
                                 (raise (exn:project (format "Could not write to file ~a! (file locked)" (some-system-path->string file-to-write))
                                                     (current-continuation-marks)))))
  (call-with-input-bytes contents md5))

;; (list-files project)
;; Lists all files and directories in a project.
;;
;; Arguments:
;;  project - Project to deal with.
;;  dir - optional, subdirectory within project to start at.
;;      Mainly used for recursive calls.
;; Returns:
;;  (listof (string? boolean? number? string?)) - Files and directories in a project
;;            \------|--------|-------|---------  Name.
;;                   \--------|-------|---------  Is directory?
;;                            \-------|---------  Last modification time.
;;                                    \---------  Checksum, if file.
(define/contract (list-files project [dir #f])
  (->* ((and/c project-name? is-project?))
    ((or/c #f (and/c string? path-string?)))
    (listof (list/c (and/c string? path-string?) boolean? number? (or/c #f string?))))
  (define start-path (if dir (check-and-build-path
    (build-project-path project) dir) (build-project-path project)))
  (foldl (lambda (path rest)
    (define current (build-path start-path path))
    (define relative (if dir (build-path dir path) path))
    (define modified (* (file-or-directory-modify-seconds current) 1000))
    (cond
      [(and (directory-exists? current) (not (path-hidden? current)))
        (cons (list (some-system-path->string relative) #t modified #f) (append (list-files project
          relative) rest))]
      [(and (file-exists? current) (not (path-hidden? current)))
        (define checksum (call-with-input-file current md5))
        (cons (list (some-system-path->string relative) #f modified checksum) rest)]
      [else rest]))
    '() (directory-list start-path)))

;; Determines if a path is hidden (begins with a .)
(define/contract (path-hidden? path)
  (-> path? boolean?)
  (define-values (_1 filename _2) (split-path (simplify-path path)))
  (string=? "." (substring (some-system-path->string filename) 0 1)))

;; (rename-file project old-file new-file)
;; Renames a file.
;;
;; Args:
;;  project - Project the file is in
;;  old-file - The original name of the file
;;  new-file - The desired new name of the file
;; Returns:
;;  void?
(define/contract (rename-file project old-file new-file)
  (-> (and/c project-name? is-project?) path-string? path-string? void?)
  (define proj-path (check-and-build-path (build-project-path project)))
  (with-handlers
    [(exn:fail:filesystem? (lambda (e)
      (raise (exn:project "File could not be renamed." (current-continuation-marks)))))]
    (unless (equal? old-file new-file)
      (rename-file-or-directory (check-and-build-path proj-path old-file)
                                (check-and-build-path proj-path new-file)))))

;; (restore-file-from-template project file template)
;; Restores a file from a skeleton/template.
;;
;; Args:
;;  project - Project.
;;  file - Path to file.
;;  template - Path (possibly URL) to template.
;; Returns:
;;  MD5 hash of file.
(define/contract (restore-file-from-template project file template)
  (-> (and/c project-name? is-project?) path-string? (or/c path-string? url-string?) string?)
  (define ok #f)
  (define destination (check-and-build-path (build-project-path project) file))
  (define source (explode-path file))
  (call-with-template template
                      (lambda (port)
                        (unzip port
                               (lambda (name _2 contents)
                                 (define lname (explode-path (simplify-path (bytes->path name) #f)))
                                 (when (and (not (null? lname))
                                            (equal? source (cdr lname)))
                                   (call-with-output-file destination
                                                          (lambda (dport)
                                                            (define-values (md5in md5out) (make-pipe))
                                                            (copy-port contents dport md5out)
                                                            (close-output-port md5out)
                                                            (set! ok (md5 md5in)))
                                                          #:exists 'replace))))))
  (when (not ok)
    (raise (exn:fail (format "File ~a (~a) not found in template ~a!" file source template))
           (current-continuation-marks)))
  ok)

;; (write-settings font-size editor-mode tab-width use-spaces)
;; Writes the user's seashell settings to ~/.seashell/settings.txt
;;
;; Arguments:
;;  settings - JSON object representing the user's settings
(define/contract (write-settings settings)
  (-> jsexpr? void?)
  (with-output-to-file (build-path (read-config 'seashell) "settings.txt")
    (lambda () (write settings)) #:exists 'truncate))

;; (read-settings)
;; Reads the user's seashell settings from ~/.seashell/settings.txt. If the
;; file does not exist, a new file is created with the default settings, and
;; its contents are used.
;;
;; Returns:
;;  settings - JSON object representing the user's settings, or "notexists" if
;;             the settings file doesn't exist
(define/contract (read-settings)
  (-> jsexpr?)
  (cond
    [(file-exists? (build-path (read-config 'seashell) "settings.txt"))
      (with-input-from-file (build-path (read-config 'seashell) "settings.txt")
        (lambda () (read)))]
    [else #f]))

<|MERGE_RESOLUTION|>--- conflicted
+++ resolved
@@ -28,10 +28,7 @@
          racket/match
          racket/file
          racket/path
-<<<<<<< HEAD
-=======
          file/unzip
->>>>>>> c1cb4d98
          openssl/md5)
 
 (provide exn:project:file
